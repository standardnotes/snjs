--- conflicted
+++ resolved
@@ -39,13 +39,8 @@
     },
     identifier,
     getSwappedClasses(environment),
-<<<<<<< HEAD
-    'http://syncing.localhost',
     'http://api.localhost',
     'ws://localhost'
-=======
-    'http://api.localhost'
->>>>>>> 5446373a
   );
   await application.prepareForLaunch({
     receiveChallenge: (_challenge) => {
