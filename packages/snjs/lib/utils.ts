--- conflicted
+++ resolved
@@ -29,11 +29,7 @@
  * Returns true if WebCrypto is available
  * @access public
  */
-<<<<<<< HEAD
 export function isWebCryptoAvailable(): boolean {
-=======
-export function isWebCryptoAvailable() : boolean {
->>>>>>> 4706f67e
   // eslint-disable-next-line @typescript-eslint/ban-ts-comment
   // @ts-ignore documentMode does not exit in definitions but might exist on IE
   return (
@@ -51,15 +47,10 @@
 /**
  * Whether we are in React Native app
  */
-<<<<<<< HEAD
 export function isReactNativeEnvironment(): boolean {
   return (
     typeof navigator !== 'undefined' && navigator.product === 'ReactNative'
   );
-=======
-export function isReactNativeEnvironment() : boolean {
-  return typeof navigator !== 'undefined' && navigator.product === 'ReactNative';
->>>>>>> 4706f67e
 }
 
 /**
@@ -99,15 +90,10 @@
 /**
  * @returns Whether the value is a function or object
  */
-<<<<<<< HEAD
 export function isObject<T>(value: T | null): boolean {
   if (value === null) {
     return false;
   }
-=======
-export function isObject<T>(value: T|null): boolean {
-  if (value === null) { return false; }
->>>>>>> 4706f67e
   return typeof value === 'function' || typeof value === 'object';
 }
 
