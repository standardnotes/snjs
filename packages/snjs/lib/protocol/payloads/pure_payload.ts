import { FillItemContent } from '@Models/functions';
import { PayloadField } from './fields';
import { PayloadSource } from '@Payloads/sources';
<<<<<<< HEAD
import { ContentType } from '@Models/content_types';
import {
  ProtocolVersion,
  protocolVersionFromEncryptedString,
} from '@Protocol/versions';
=======
import { ContentType } from '@standardnotes/common';
import { ProtocolVersion } from '@Protocol/versions';
>>>>>>> 74924347
import { deepFreeze, isNullOrUndefined, isObject, isString } from '@Lib/utils';
import {
  ContentReference,
  PayloadContent,
  RawPayload,
} from '@Payloads/generator';
import { PayloadFormat } from '@Payloads/formats';

/**
 * A payload is a vehicle in which item data is transported or persisted.
 * This class represents an abstract PurePayload which does not have any fields. Instead,
 * subclasses must override the `fields` static method to return which fields this particular
 * class of payload contains. For example, a ServerItemPayload is a transmission vehicle for
 * transporting an item to the server, and does not contain fields like PayloadFields.Dirty.
 * However, a StorageItemPayload is a persistence vehicle for saving payloads to disk, and does contain
 * PayloadsFields.Dirty.
 *
 * Payloads are completely immutable and may not be modified after creation. Payloads should
 * not be created directly using the constructor, but instead created using the generators avaiable
 * in generator.js.
 *
 * Payloads also have a content format. Formats can either be
 * EncryptedString or DecryptedBareObject.
 */
export class PurePayload {
  /** When constructed, the payload takes in an array of fields that the input raw payload
   * contains. These fields allow consumers to determine whether a given payload has an actual
   * undefined value for payload.content, for example, or whether the payload was constructed
   * to omit that field altogether (as in the case of server saved payloads) */
  readonly fields: PayloadField[];
  readonly source: PayloadSource;
  readonly uuid: string;
  readonly content_type: ContentType;
  readonly content?: PayloadContent | string;
  readonly deleted?: boolean;
  readonly items_key_id?: string;
  readonly enc_item_key?: string;
  readonly created_at?: Date;
  /** updated_at is set by the server only, and not the client.
   * For user modification date, see userModifiedAt */
  readonly updated_at: Date;
  readonly created_at_timestamp?: number;
  readonly updated_at_timestamp?: number;
  readonly dirtiedDate?: Date;
  readonly dirty?: boolean;
  readonly errorDecrypting?: boolean;
  readonly waitingForKey?: boolean;
  readonly errorDecryptingValueChanged?: boolean;
  readonly lastSyncBegan?: Date;
  readonly lastSyncEnd?: Date;

  /** @deprecated */
  readonly auth_hash?: string;
  /** @deprecated */
  readonly auth_params?: any;

  readonly format: PayloadFormat;
  readonly version?: ProtocolVersion;
  readonly duplicate_of?: string;

  constructor(
    rawPayload: RawPayload,
    fields: PayloadField[],
    source: PayloadSource
  ) {
    if (fields) {
      this.fields = fields;
    } else {
      this.fields = Object.keys(rawPayload) as PayloadField[];
    }
    if (source) {
      this.source = source;
    } else {
      this.source = PayloadSource.Constructor;
    }
    this.uuid = rawPayload.uuid!;
    if (!this.uuid && this.fields.includes(PayloadField.Uuid)) {
      throw Error(
        `uuid is null, yet this payloads fields indicate it shouldnt be. Content type: ${rawPayload.content_type}`
      );
    }
    this.content_type = rawPayload.content_type!;
    if (rawPayload.content) {
      if (isObject(rawPayload.content)) {
        this.content = FillItemContent(rawPayload.content as PayloadContent);
      } else {
        this.content = rawPayload.content;
      }
    }
    this.deleted = rawPayload.deleted;
    this.items_key_id = rawPayload.items_key_id;
    this.enc_item_key = rawPayload.enc_item_key;
    /** Fallback to initializing with now date */
    this.created_at = new Date(rawPayload.created_at || new Date());
    /** Fallback to initializing with 0 epoch date */
    this.updated_at = new Date(rawPayload.updated_at || 0);
    this.created_at_timestamp = rawPayload.created_at_timestamp;
    this.updated_at_timestamp = rawPayload.updated_at_timestamp;
    if (rawPayload.dirtiedDate) {
      this.dirtiedDate = new Date(rawPayload.dirtiedDate);
    }
    this.dirty = rawPayload.dirty;
    this.errorDecrypting = rawPayload.errorDecrypting;
    this.waitingForKey = rawPayload.waitingForKey;
    this.errorDecryptingValueChanged = rawPayload.errorDecryptingValueChanged;
    this.lastSyncBegan = rawPayload.lastSyncBegan
      ? new Date(rawPayload.lastSyncBegan)
      : undefined;
    this.lastSyncEnd = rawPayload.lastSyncEnd
      ? new Date(rawPayload.lastSyncEnd)
      : undefined;
    this.auth_hash = rawPayload.auth_hash;
    this.auth_params = rawPayload.auth_params;
    this.duplicate_of = rawPayload.duplicate_of;

    if (isString(this.content)) {
      this.version = protocolVersionFromEncryptedString(this.content as string);
    } else if (this.content) {
      this.version = (this.content as PayloadContent).version;
    }

    if (isString(this.content) && this.version) {
      this.format = PayloadFormat.EncryptedString;
    } else if (isObject(this.content)) {
      this.format = PayloadFormat.DecryptedBareObject;
    } else if (this.deleted) {
      this.format = PayloadFormat.Deleted;
    } else if (!this.content) {
      this.format = PayloadFormat.MetadataOnly;
    } else {
      throw Error('Corrupt payload');
    }

    deepFreeze(this);
  }

  /**
   * Returns a generic object with all payload fields except any that are meta-data
   * related (such as `fields`, `dirtiedDate`, etc). "Ejected" means a payload for
   * generic, non-contextual consumption, such as saving to a backup file or syncing
   * with a server.
   */
  ejected() {
    const optionalFields = [
      PayloadField.Legacy003AuthHash,
      PayloadField.Deleted,
    ];
    const nonRequiredFields = [
      PayloadField.DirtiedDate,
      PayloadField.ErrorDecrypting,
      PayloadField.ErrorDecryptingChanged,
      PayloadField.WaitingForKey,
      PayloadField.LastSyncBegan,
      PayloadField.LastSyncEnd,
    ];
    const result = {} as RawPayload;
    for (const field of this.fields) {
      if (nonRequiredFields.includes(field)) {
        continue;
      }
      const value = this[field];
      if (isNullOrUndefined(value) && optionalFields.includes(field)) {
        continue;
      }
      result[field] = value;
    }
    return result;
  }

  get safeContent() {
    if (this.format === PayloadFormat.DecryptedBareObject) {
      return this.content as PayloadContent;
    } else {
      return {} as PayloadContent;
    }
  }

  /** Defined to allow singular API with Payloadable type (PurePayload | SNItem) */
  get references(): ContentReference[] {
    return this.safeReferences;
  }

  get safeReferences(): ContentReference[] {
    return this.safeContent.references || [];
  }

  get contentObject() {
    if (this.format !== PayloadFormat.DecryptedBareObject) {
      throw Error('Attempting to access non-object content as object');
    }
    return this.content as PayloadContent;
  }

  get contentString() {
    if (this.format === PayloadFormat.DecryptedBareObject) {
      throw Error('Attempting to access non-string content as string');
    }
    return this.content as string;
  }

  /**
   * Whether a payload can be discarded and removed from storage.
   * This value is true if a payload is marked as deleted and not dirty.
   */
  get discardable() {
    return this.deleted && !this.dirty;
  }

  public get serverUpdatedAt(): Date {
    return this.updated_at;
  }
}<|MERGE_RESOLUTION|>--- conflicted
+++ resolved
@@ -1,16 +1,11 @@
 import { FillItemContent } from '@Models/functions';
 import { PayloadField } from './fields';
 import { PayloadSource } from '@Payloads/sources';
-<<<<<<< HEAD
-import { ContentType } from '@Models/content_types';
 import {
   ProtocolVersion,
   protocolVersionFromEncryptedString,
 } from '@Protocol/versions';
-=======
 import { ContentType } from '@standardnotes/common';
-import { ProtocolVersion } from '@Protocol/versions';
->>>>>>> 74924347
 import { deepFreeze, isNullOrUndefined, isObject, isString } from '@Lib/utils';
 import {
   ContentReference,
