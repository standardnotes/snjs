import { SyncEvent } from '@Services/sync/events';
export { SyncEvent };

<<<<<<< HEAD

  export enum ApplicationEvent {
    SignedIn = 2,
    SignedOut = 3,
    /** When a full, potentially multi-page sync completes */
    CompletedFullSync = 5,
    FailedSync = 6,
    HighLatencySync = 7,
    EnteredOutOfSync = 8,
    ExitedOutOfSync = 9,
    /**
     * The application has finished it `prepareForLaunch` state and is now ready for unlock
     * Called when the application has initialized and is ready for launch, but before
     * the application has been unlocked, if applicable. Use this to do pre-launch
     * configuration, but do not attempt to access user data like notes or tags.
     */
    Started = 10,
=======
export enum ApplicationEvent {
  SignedIn = 2,
  SignedOut = 3,

  /** When a full, potentially multi-page sync completes */
  CompletedFullSync = 5,

  FailedSync = 6,
  HighLatencySync = 7,
  EnteredOutOfSync = 8,
  ExitedOutOfSync = 9,

  /**
   * The application has finished it `prepareForLaunch` state and is now ready for unlock
   * Called when the application has initialized and is ready for launch, but before
   * the application has been unlocked, if applicable. Use this to do pre-launch
   * configuration, but do not attempt to access user data like notes or tags.
   */
  Started = 10,

  /**
   * The applicaiton is fully unlocked and ready for i/o
   * Called when the application has been fully decrypted and unlocked. Use this to
   * to begin streaming data like notes and tags.
   */
  Launched = 11,
>>>>>>> f7b74f62

    /**
     * The applicaiton is fully unlocked and ready for i/o
     * Called when the application has been fully decrypted and unlocked. Use this to
     * to begin streaming data like notes and tags.
     */
    Launched = 11,

<<<<<<< HEAD
    LocalDataLoaded = 12,

    /**
     * When the root key or root key wrapper changes. Includes events like account state
     * changes (registering, signing in, changing pw, logging out) and passcode state
     * changes (adding, removing, changing).
     */
    KeyStatusChanged = 13,
    MajorDataChange = 14,
    CompletedRestart = 15,
    LocalDataIncrementalLoad = 16,
    SyncStatusChanged = 17,
    WillSync = 18,
    InvalidSyncSession = 19,
    LocalDatabaseReadError = 20,
    LocalDatabaseWriteError = 21,

    /** When a single roundtrip completes with sync, in a potentially multi-page sync request.
     * If just a single roundtrip, this event will be triggered, along with CompletedFullSync */
    CompletedIncrementalSync = 22,

    /**
     * The application has loaded all pending migrations (but not run any, except for the base one),
     * and consumers may now call `hasPendingMigrations`
     */
    MigrationsLoaded = 23,

    /** When StorageService is ready to start servicing read/write requests */
    StorageReady = 24,
    PreferencesChanged = 25,
    PermissionsChanged = 26,
  }
=======
  /**
   * When the root key or root key wrapper changes. Includes events like account state
   * changes (registering, signing in, changing pw, logging out) and passcode state
   * changes (adding, removing, changing).
   */
  KeyStatusChanged = 13,

  MajorDataChange = 14,
  CompletedRestart = 15,
  LocalDataIncrementalLoad = 16,
  SyncStatusChanged = 17,
  WillSync = 18,
  InvalidSyncSession = 19,
  LocalDatabaseReadError = 20,
  LocalDatabaseWriteError = 21,

  /** When a single roundtrip completes with sync, in a potentially multi-page sync request.
   * If just a single roundtrip, this event will be triggered, along with CompletedFullSync */
  CompletedIncrementalSync = 22,

  /**
   * The application has loaded all pending migrations (but not run any, except for the base one),
   * and consumers may now call `hasPendingMigrations`
   */
  MigrationsLoaded = 23,

  /** When StorageService is ready to start servicing read/write requests */
  StorageReady = 24,

  PreferencesChanged = 25,
  ProtectionSessionExpiryDateChanged = 26,
}
>>>>>>> f7b74f62

export function applicationEventForSyncEvent(syncEvent: SyncEvent) {
  return ({
    [SyncEvent.FullSyncCompleted]: ApplicationEvent.CompletedFullSync,
    [SyncEvent.SingleSyncCompleted]: ApplicationEvent.CompletedIncrementalSync,
    [SyncEvent.SyncError]: ApplicationEvent.FailedSync,
    [SyncEvent.SyncTakingTooLong]: ApplicationEvent.HighLatencySync,
    [SyncEvent.EnterOutOfSync]: ApplicationEvent.EnteredOutOfSync,
    [SyncEvent.ExitOutOfSync]: ApplicationEvent.ExitedOutOfSync,
    [SyncEvent.LocalDataLoaded]: ApplicationEvent.LocalDataLoaded,
    [SyncEvent.MajorDataChange]: ApplicationEvent.MajorDataChange,
    [SyncEvent.LocalDataIncrementalLoad]: ApplicationEvent.LocalDataIncrementalLoad,
    [SyncEvent.StatusChanged]: ApplicationEvent.SyncStatusChanged,
    [SyncEvent.SyncWillBegin]: ApplicationEvent.WillSync,
    [SyncEvent.InvalidSession]: ApplicationEvent.InvalidSyncSession,
    [SyncEvent.DatabaseReadError]: ApplicationEvent.LocalDatabaseReadError,
    [SyncEvent.DatabaseWriteError]: ApplicationEvent.LocalDatabaseWriteError
  } as any)[syncEvent];
}<|MERGE_RESOLUTION|>--- conflicted
+++ resolved
@@ -1,25 +1,6 @@
 import { SyncEvent } from '@Services/sync/events';
 export { SyncEvent };
 
-<<<<<<< HEAD
-
-  export enum ApplicationEvent {
-    SignedIn = 2,
-    SignedOut = 3,
-    /** When a full, potentially multi-page sync completes */
-    CompletedFullSync = 5,
-    FailedSync = 6,
-    HighLatencySync = 7,
-    EnteredOutOfSync = 8,
-    ExitedOutOfSync = 9,
-    /**
-     * The application has finished it `prepareForLaunch` state and is now ready for unlock
-     * Called when the application has initialized and is ready for launch, but before
-     * the application has been unlocked, if applicable. Use this to do pre-launch
-     * configuration, but do not attempt to access user data like notes or tags.
-     */
-    Started = 10,
-=======
 export enum ApplicationEvent {
   SignedIn = 2,
   SignedOut = 3,
@@ -46,49 +27,8 @@
    * to begin streaming data like notes and tags.
    */
   Launched = 11,
->>>>>>> f7b74f62
+  LocalDataLoaded = 12,
 
-    /**
-     * The applicaiton is fully unlocked and ready for i/o
-     * Called when the application has been fully decrypted and unlocked. Use this to
-     * to begin streaming data like notes and tags.
-     */
-    Launched = 11,
-
-<<<<<<< HEAD
-    LocalDataLoaded = 12,
-
-    /**
-     * When the root key or root key wrapper changes. Includes events like account state
-     * changes (registering, signing in, changing pw, logging out) and passcode state
-     * changes (adding, removing, changing).
-     */
-    KeyStatusChanged = 13,
-    MajorDataChange = 14,
-    CompletedRestart = 15,
-    LocalDataIncrementalLoad = 16,
-    SyncStatusChanged = 17,
-    WillSync = 18,
-    InvalidSyncSession = 19,
-    LocalDatabaseReadError = 20,
-    LocalDatabaseWriteError = 21,
-
-    /** When a single roundtrip completes with sync, in a potentially multi-page sync request.
-     * If just a single roundtrip, this event will be triggered, along with CompletedFullSync */
-    CompletedIncrementalSync = 22,
-
-    /**
-     * The application has loaded all pending migrations (but not run any, except for the base one),
-     * and consumers may now call `hasPendingMigrations`
-     */
-    MigrationsLoaded = 23,
-
-    /** When StorageService is ready to start servicing read/write requests */
-    StorageReady = 24,
-    PreferencesChanged = 25,
-    PermissionsChanged = 26,
-  }
-=======
   /**
    * When the root key or root key wrapper changes. Includes events like account state
    * changes (registering, signing in, changing pw, logging out) and passcode state
@@ -120,8 +60,8 @@
 
   PreferencesChanged = 25,
   ProtectionSessionExpiryDateChanged = 26,
+  PermissionsChanged = 27,
 }
->>>>>>> f7b74f62
 
 export function applicationEventForSyncEvent(syncEvent: SyncEvent) {
   return ({
