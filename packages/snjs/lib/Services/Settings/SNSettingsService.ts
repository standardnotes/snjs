import { SNApiService } from '../Api/ApiService'
import { SettingsGateway } from './SettingsGateway'
import { SNSessionManager } from '../Session/SessionManager'
<<<<<<< HEAD
import {
  CloudProvider,
  EmailBackupFrequency,
  SettingName,
  SensitiveSettingName,
  SubscriptionSettingName,
} from '@standardnotes/settings'
=======
import { CloudProvider, EmailBackupFrequency, SettingName, SensitiveSettingName } from '@standardnotes/settings'
>>>>>>> d08415f0
import { ExtensionsServerURL } from '@Lib/Hosts'
import { AbstractService, InternalEventBusInterface } from '@standardnotes/services'
import { SettingsClientInterface } from './SettingsClientInterface'

export class SNSettingsService extends AbstractService implements SettingsClientInterface {
  private provider!: SettingsGateway
  private frequencyOptionsLabels = {
    [EmailBackupFrequency.Disabled]: 'No email backups',
    [EmailBackupFrequency.Daily]: 'Daily',
    [EmailBackupFrequency.Weekly]: 'Weekly',
  }

  private cloudProviderIntegrationUrlEndpoints = {
    [CloudProvider.Dropbox]: 'dropbox',
    [CloudProvider.Google]: 'gdrive',
    [CloudProvider.OneDrive]: 'onedrive',
  }

  constructor(
    private readonly sessionManager: SNSessionManager,
    private readonly apiService: SNApiService,
    protected override internalEventBus: InternalEventBusInterface,
  ) {
    super(internalEventBus)
  }

  initializeFromDisk(): void {
    this.provider = new SettingsGateway(this.apiService, this.sessionManager)
  }

  async listSettings() {
    return this.provider.listSettings()
  }

  async getSetting(name: SettingName) {
    return this.provider.getSetting(name)
  }

  async getSubscriptionSetting(name: SubscriptionSettingName) {
    return this.provider.getSubscriptionSetting(name)
  }

  async updateSetting(name: SettingName, payload: string, sensitive = false) {
    return this.provider.updateSetting(name, payload, sensitive)
  }

  async getDoesSensitiveSettingExist(name: SensitiveSettingName) {
    return this.provider.getDoesSensitiveSettingExist(name)
  }

  async deleteSetting(name: SettingName) {
    return this.provider.deleteSetting(name)
  }

  getEmailBackupFrequencyOptionLabel(frequency: EmailBackupFrequency): string {
    return this.frequencyOptionsLabels[frequency]
  }

  getCloudProviderIntegrationUrl(cloudProviderName: CloudProvider, isDevEnvironment: boolean): string {
    const { Dev, Prod } = ExtensionsServerURL
    const extServerUrl = isDevEnvironment ? Dev : Prod
    return `${extServerUrl}/${this.cloudProviderIntegrationUrlEndpoints[cloudProviderName]}?redirect_url=${extServerUrl}/components/cloudlink?`
  }

  override deinit(): void {
    this.provider?.deinit()
    ;(this.provider as unknown) = undefined
    ;(this.sessionManager as unknown) = undefined
    ;(this.apiService as unknown) = undefined
  }
}<|MERGE_RESOLUTION|>--- conflicted
+++ resolved
@@ -1,7 +1,6 @@
 import { SNApiService } from '../Api/ApiService'
 import { SettingsGateway } from './SettingsGateway'
 import { SNSessionManager } from '../Session/SessionManager'
-<<<<<<< HEAD
 import {
   CloudProvider,
   EmailBackupFrequency,
@@ -9,9 +8,6 @@
   SensitiveSettingName,
   SubscriptionSettingName,
 } from '@standardnotes/settings'
-=======
-import { CloudProvider, EmailBackupFrequency, SettingName, SensitiveSettingName } from '@standardnotes/settings'
->>>>>>> d08415f0
 import { ExtensionsServerURL } from '@Lib/Hosts'
 import { AbstractService, InternalEventBusInterface } from '@standardnotes/services'
 import { SettingsClientInterface } from './SettingsClientInterface'
