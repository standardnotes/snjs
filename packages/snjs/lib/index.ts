export {
  SnjsVersion,
  isRightVersionGreaterThanLeft,
  compareSemVersions,
} from './version';

export type { ApplicationDescriptor } from './application_group';
export type { ActionResponse } from './services/actions_service';
export type { BackupFile } from '@Services/protocol_service';
export type {
  UuidString,
  ApplicationIdentifier,
  ApplicationEventPayload,
} from './types';

export { SNApplicationGroup } from './application_group';
export { DeinitSource } from './types';
export { KeyParamsOrigination } from './protocol/key_params';
export { KeyRecoveryStrings, SessionStrings } from './services/api/messages';
export type { RemoteSession } from './services/api/session';

export { SNApplication } from '@Lib/application';
export { SNProtocolService, KeyMode } from '@Services/protocol_service';
export { SNProtocolOperator001 } from '@Protocol/operator/001/operator_001';
export { SNProtocolOperator002 } from '@Protocol/operator/002/operator_002';
export { SNProtocolOperator003 } from '@Protocol/operator/003/operator_003';
export { SNProtocolOperator004 } from '@Protocol/operator/004/operator_004';
export { SNRootKey } from '@Protocol/root_key';
export { SNRootKeyParams } from './protocol/key_params';
export { DeviceInterface } from '@Lib/device_interface';
export {
  SNItem,
  ItemMutator,
  AppDataField,
  SNItemsKey,
  SNPredicate,
  SNNote,
  NoteMutator,
  SNTag,
  TagMutator,
  SNSmartTag,
  SNActionsExtension,
  ActionsExtensionMutator,
  Action,
  SNTheme,
  ThemeMutator,
  SNComponent,
  ComponentAction,
  ComponentMutator,
  SNEditor,
  SNUserPrefs,
  UserPrefsMutator,
  PrefKey,
} from './models';
export type { PrefValue } from './models';
export { MutationType } from '@Models/core/item';
export { ComponentArea } from './models/app/component';
export type { ComponentPermission } from './models/app/component';
export { LiveItem } from './models/live_item';
export { FeatureStatus } from '@Lib/services/features_service';

export type {
  ItemMessagePayload,
  MessageData,
  PermissionDialog,
  DesktopManagerInterface,
} from './services/component_manager/types';
export {
  SNComponentManager,
  ComponentManagerEvent,
} from './services/component_manager';
export {
  ComponentViewer,
  ComponentViewerEvent,
  ComponentViewerError,
} from './services/component_manager/component_viewer';

export { HistoryEntry } from '@Services/history/entries/history_entry';
export { PayloadManager } from './services/payload_manager';

export type { TransactionalMutation } from './services/item_manager';
export { ItemManager } from './services/item_manager';

export { SNHttpService } from './services/api/http_service';
export { ChallengeService } from './services/challenge/challenge_service';
export { PureService } from '@Services/pure_service';
export { ApplicationService } from '@Services/application_service';
export {
  SNStorageService,
  StoragePersistencePolicies,
  StorageEncryptionPolicies,
  StorageValueModes,
  ValueModesKeys,
} from './services/storage_service';
export {
  Challenge,
  ChallengeReason,
  ChallengeResponse,
  ChallengeValidation,
  ChallengeValue,
  ChallengePrompt,
} from '@Lib/challenges';

export {
  SNSyncService,
  SyncSources,
  SyncModes,
  SyncQueueStrategy,
} from './services/sync/sync_service';
export { SNCredentialService } from './services/credential_service';
export { SyncResponse } from './services/sync/response';
export { SyncResponseResolver } from '@Services/sync/account/response_resolver';
export { SyncOpStatus } from './services/sync/sync_op_status';
export { SortPayloadsByRecentAndContentPriority } from './services/sync/utils';
export { SyncUpDownLimit } from './services/sync/account/operation';
export { SNSessionManager, SessionEvent } from './services/api/session_manager';
export { SNMigrationService } from './services/migration_service';
export { ButtonType } from './services/alert_service';
export type {
  DismissBlockingDialog,
  SNAlertService,
} from './services/alert_service';
export { SNHistoryManager } from './services/history/history_manager';
export {
  SNProtectionService,
  UnprotectedAccessSecondsDuration,
  ProposedSecondsToDeferUILevelSessionExpirationDuringActiveInteraction,
} from './services/protection_service';
export { SNSingletonManager } from './services/singleton_manager';
export { SNApiService } from './services/api/api_service';
export type {
  RevisionListEntry,
  SingleRevision,
} from './services/api/responses';
export {
  addIfUnique,
  arrayByDifference,
  Copy,
  dateSorted,
  deepMerge,
  dictToArray,
  extendArray,
  filterFromArray,
  findInArray,
  getGlobalScope,
  greaterOfTwoDates,
  isNullOrUndefined,
  isSameDay,
  jsonParseEmbeddedKeys,
  naturalSort,
  omitInPlace,
  omitUndefinedCopy,
  removeFromArray,
  removeFromIndex,
  subtractFromArray,
  topLevelCompare,
  truncateHexString,
  uniqueArrayByKey,
  uniqCombineObjArrays,
  convertTimestampToMilliseconds,
  arraysEqual,
  isValidUrl,
  dateToLocalizedString,
<<<<<<< HEAD
  nonSecureRandomIdentifier,
=======
  sanitizeHtmlString,
>>>>>>> ac04d53c
} from './utils';
export { Uuid } from '@Lib/uuid';
export {
  EncryptionIntent,
  isLocalStorageIntent,
  isFileIntent,
  isDecryptedIntent,
  intentRequiresEncryption,
  ContentTypeUsesRootKeyEncryption,
} from '@Protocol/intents';
export {
  ContentType,
  displayStringForContentType,
} from '@Models/content_types';
export { CreateItemFromPayload } from '@Models/generator';
export { Uuids, FillItemContent } from '@Models/functions';

export { ApplicationEvent } from '@Lib/events';
export {
  Environment,
  Platform,
  isEnvironmentWebOrDesktop,
  isEnvironmentMobile,
  platformFromString,
  environmentFromString,
} from '@Lib/platforms';
export { SyncEvent } from '@Lib/services/sync/events';

/** Payloads */
export { MutableCollection } from '@Protocol/collection/collection';
export { ImmutablePayloadCollection } from '@Protocol/collection/payload_collection';
export {
  ItemCollection,
  CollectionSort,
} from '@Protocol/collection/item_collection';
export {
  CreateMaxPayloadFromAnyObject,
  CreateSourcedPayloadFromObject,
  CreateIntentPayloadFromObject,
  CreateEncryptionParameters,
  PayloadByMerging,
  CopyPayload,
} from '@Payloads/generator';
export {
  PayloadSource,
  isPayloadSourceRetrieved,
  isPayloadSourceInternalChange,
} from '@Lib/protocol/payloads/sources';
export { DeltaOutOfSync } from '@Payloads/deltas';
export { ProtocolVersion } from '@Lib/protocol/versions';
export { PayloadFormat } from '@Payloads/formats';
export { PurePayload } from '@Payloads/pure_payload';
export { PayloadField } from '@Payloads/fields';
export type { PayloadContent } from '@Payloads/generator';

export {
  NotesDisplayCriteria,
  notesMatchingCriteria,
} from '@Lib/protocol/collection/notes_display_criteria';

export {
  StorageKey,
  RawStorageKey,
  NonwrappedStorageKey,
  namespacedKey,
} from '@Lib/storage_keys';

/** Migrations */
export { BaseMigration } from '@Lib/migrations/base';

export { ProtectionSessionDurations } from '@Lib/services/protection_service';

export { SNLog } from './log';

/** Used by e2e tests */
export { Features, FeatureIdentifier } from '@standardnotes/features';
export { RoleName } from '@standardnotes/auth';
export { SettingName } from '@standardnotes/settings';
export { Migration2_20_0 } from './migrations/2_20_0';
export { ApplicationStage } from '@Lib/stages';<|MERGE_RESOLUTION|>--- conflicted
+++ resolved
@@ -45,17 +45,18 @@
   SNTheme,
   ThemeMutator,
   SNComponent,
-  ComponentAction,
   ComponentMutator,
   SNEditor,
   SNUserPrefs,
   UserPrefsMutator,
   PrefKey,
 } from './models';
+
 export type { PrefValue } from './models';
 export { MutationType } from '@Models/core/item';
 export { ComponentArea } from './models/app/component';
-export type { ComponentPermission } from './models/app/component';
+export type { ComponentPermission } from '@standardnotes/features';
+export { ComponentAction } from '@standardnotes/features';
 export { LiveItem } from './models/live_item';
 export { FeatureStatus } from '@Lib/services/features_service';
 
@@ -161,11 +162,8 @@
   arraysEqual,
   isValidUrl,
   dateToLocalizedString,
-<<<<<<< HEAD
   nonSecureRandomIdentifier,
-=======
   sanitizeHtmlString,
->>>>>>> ac04d53c
 } from './utils';
 export { Uuid } from '@Lib/uuid';
 export {
