--- conflicted
+++ resolved
@@ -217,10 +217,7 @@
 export { Features, FeatureIdentifier } from '@standardnotes/features';
 export { RoleName } from '@standardnotes/auth';
 export { SettingName } from '@standardnotes/settings';
-<<<<<<< HEAD
-
-export { DURATION_TO_POSTPONE_PROTECTED_NOTE_LOCK_WHILE_EDITING } from './constants'
-=======
 export { Migration2_20_0 } from './migrations/2_20_0';
 export { ApplicationStage } from '@Lib/stages';
->>>>>>> 8767a175
+
+export { DURATION_TO_POSTPONE_PROTECTED_NOTE_LOCK_WHILE_EDITING } from './constants'