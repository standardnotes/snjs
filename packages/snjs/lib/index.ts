export {
  SnjsVersion,
  isRightVersionGreaterThanLeft,
  compareSemVersions,
} from './version';

export type { ApplicationDescriptor } from './application_group';
export type { ActionResponse } from './services/actions_service';
export type { BackupFile } from '@Services/protocol_service';
export type {
  UuidString,
  ApplicationIdentifier,
  ApplicationEventPayload,
} from './types';

export { SNApplicationGroup } from './application_group';
export { DeinitSource } from './types';
export { KeyParamsOrigination } from './protocol/key_params';
export { KeyRecoveryStrings, SessionStrings } from './services/api/messages';
export type { RemoteSession } from './services/api/session';

export { SNApplication } from '@Lib/application';
export { SNProtocolService, KeyMode } from '@Services/protocol_service';
export { SNProtocolOperator001 } from '@Protocol/operator/001/operator_001';
export { SNProtocolOperator002 } from '@Protocol/operator/002/operator_002';
export { SNProtocolOperator003 } from '@Protocol/operator/003/operator_003';
export { SNProtocolOperator004 } from '@Protocol/operator/004/operator_004';
export { SNRootKey } from '@Protocol/root_key';
export { SNRootKeyParams } from './protocol/key_params';
export { DeviceInterface } from '@Lib/device_interface';
export {
  SNItem,
  ItemMutator,
  AppDataField,
  SNItemsKey,
  SNPredicate,
  SNNote,
  NoteMutator,
  SNTag,
  TagMutator,
  SNSmartTag,
  SNActionsExtension,
  ActionsExtensionMutator,
  Action,
  SNTheme,
  ThemeMutator,
  SNComponent,
  ComponentAction,
  ComponentMutator,
  SNEditor,
  SNUserPrefs,
  UserPrefsMutator,
  PrefKey,
} from './models';
export type { PrefValue } from './models';
export { MutationType } from '@Models/core/item';
export { ComponentArea } from './models/app/component';
export type { ComponentPermission } from './models/app/component';
export { LiveItem } from './models/live_item';
export { FeatureStatus } from '@Lib/services/features_service';

export type {
  ItemMessagePayload,
  MessageData,
  PermissionDialog,
  DesktopManagerInterface,
} from './services/component_manager/types';
export {
  SNComponentManager,
  ComponentManagerEvent,
} from './services/component_manager';
export {
  ComponentViewer,
  ComponentViewerEvent,
  ComponentViewerError,
} from './services/component_manager/component_viewer';

export { HistoryEntry } from '@Services/history/entries/history_entry';
export { PayloadManager } from './services/payload_manager';

export type { TransactionalMutation } from './services/item_manager';
export { ItemManager } from './services/item_manager';

export { SNHttpService } from './services/api/http_service';
export { ChallengeService } from './services/challenge/challenge_service';
export { PureService } from '@Services/pure_service';
export { ApplicationService } from '@Services/application_service';
export {
  SNStorageService,
  StoragePersistencePolicies,
  StorageEncryptionPolicies,
  StorageValueModes,
  ValueModesKeys,
} from './services/storage_service';
export {
  Challenge,
  ChallengeReason,
  ChallengeResponse,
  ChallengeValidation,
  ChallengeValue,
  ChallengePrompt,
} from '@Lib/challenges';

export {
  SNSyncService,
  SyncSources,
  SyncModes,
  SyncQueueStrategy,
} from './services/sync/sync_service';
export { SNCredentialService } from './services/credential_service';
export { SyncResponse } from './services/sync/response';
export { SyncResponseResolver } from '@Services/sync/account/response_resolver';
export { SyncOpStatus } from './services/sync/sync_op_status';
export { SortPayloadsByRecentAndContentPriority } from './services/sync/utils';
export { SyncUpDownLimit } from './services/sync/account/operation';
export { SNSessionManager, SessionEvent } from './services/api/session_manager';
export { SNMigrationService } from './services/migration_service';
export { ButtonType } from './services/alert_service';
export type {
  DismissBlockingDialog,
  SNAlertService,
} from './services/alert_service';
export { SNHistoryManager } from './services/history/history_manager';
export {
  SNProtectionService,
  UnprotectedAccessSecondsDuration,
  ProposedSecondsToDeferUILevelSessionExpirationDuringActiveInteraction,
} from './services/protection_service';
export { SNSingletonManager } from './services/singleton_manager';
export { SNApiService } from './services/api/api_service';
export type {
  RevisionListEntry,
  SingleRevision,
} from './services/api/responses';
export {
  addIfUnique,
  arrayByDifference,
  Copy,
  dateSorted,
  deepMerge,
  dictToArray,
  extendArray,
  filterFromArray,
  findInArray,
  getGlobalScope,
  greaterOfTwoDates,
  isNullOrUndefined,
  isSameDay,
  jsonParseEmbeddedKeys,
  naturalSort,
  omitInPlace,
  omitUndefinedCopy,
  removeFromArray,
  removeFromIndex,
  subtractFromArray,
  topLevelCompare,
  truncateHexString,
  uniqueArrayByKey,
  uniqCombineObjArrays,
  convertTimestampToMilliseconds,
  arraysEqual,
  isValidUrl,
  dateToLocalizedString,
<<<<<<< HEAD
  nonSecureRandomIdentifier,
=======
  sanitizeHtmlString,
>>>>>>> ac04d53c
} from './utils';
export { Uuid } from '@Lib/uuid';
export {
  EncryptionIntent,
  isLocalStorageIntent,
  isFileIntent,
  isDecryptedIntent,
  intentRequiresEncryption,
  ContentTypeUsesRootKeyEncryption,
} from '@Protocol/intents';
export {
  ContentType,
  displayStringForContentType,
} from '@Models/content_types';
export { CreateItemFromPayload } from '@Models/generator';
export { Uuids, FillItemContent } from '@Models/functions';

export { ApplicationEvent } from '@Lib/events';
export {
  Environment,
  Platform,
  isEnvironmentWebOrDesktop,
  isEnvironmentMobile,
  platformFromString,
  environmentFromString,
} from '@Lib/platforms';
export { SyncEvent } from '@Lib/services/sync/events';

/** Payloads */
export { MutableCollection } from '@Protocol/collection/collection';
export { ImmutablePayloadCollection } from '@Protocol/collection/payload_collection';
export {
  ItemCollection,
  CollectionSort,
} from '@Protocol/collection/item_collection';
export {
  CreateMaxPayloadFromAnyObject,
  CreateSourcedPayloadFromObject,
  CreateIntentPayloadFromObject,
  CreateEncryptionParameters,
  PayloadByMerging,
  CopyPayload,
} from '@Payloads/generator';
export {
  PayloadSource,
  isPayloadSourceRetrieved,
  isPayloadSourceInternalChange,
} from '@Lib/protocol/payloads/sources';
export { DeltaOutOfSync } from '@Payloads/deltas';
export { ProtocolVersion } from '@Lib/protocol/versions';
export { PayloadFormat } from '@Payloads/formats';
export { PurePayload } from '@Payloads/pure_payload';
export { PayloadField } from '@Payloads/fields';
export type { PayloadContent } from '@Payloads/generator';

export {
  NotesDisplayCriteria,
  notesMatchingCriteria,
} from '@Lib/protocol/collection/notes_display_criteria';

export {
  StorageKey,
  RawStorageKey,
  NonwrappedStorageKey,
  namespacedKey,
} from '@Lib/storage_keys';

/** Migrations */
export { BaseMigration } from '@Lib/migrations/base';

export { ProtectionSessionDurations } from '@Lib/services/protection_service';

export { SNLog } from './log';

/** Used by e2e tests */
export { Features, FeatureIdentifier } from '@standardnotes/features';
export { RoleName } from '@standardnotes/auth';
export { SettingName } from '@standardnotes/settings';
export { Migration2_20_0 } from './migrations/2_20_0';
export { ApplicationStage } from '@Lib/stages';<|MERGE_RESOLUTION|>--- conflicted
+++ resolved
@@ -161,11 +161,8 @@
   arraysEqual,
   isValidUrl,
   dateToLocalizedString,
-<<<<<<< HEAD
   nonSecureRandomIdentifier,
-=======
   sanitizeHtmlString,
->>>>>>> ac04d53c
 } from './utils';
 export { Uuid } from '@Lib/uuid';
 export {
