--- conflicted
+++ resolved
@@ -106,11 +106,8 @@
 import { SNSettingsService } from './services/settings_service';
 import { SNMfaService } from './services/mfa_service';
 import { SensitiveSettingName } from './services/settings_service/SensitiveSettingName';
-<<<<<<< HEAD
 import { Subscription } from '@standardnotes/auth';
-=======
 import { FeatureDescription, FeatureIdentifier } from '@standardnotes/features';
->>>>>>> 070c7b9a
 
 /** How often to automatically sync, in milliseconds */
 const DEFAULT_AUTO_SYNC_INTERVAL = 30_000;
