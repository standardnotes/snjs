--- conflicted
+++ resolved
@@ -104,7 +104,6 @@
 import { PayloadFormat } from './protocol/payloads';
 import { SNPermissionsService } from './services/permissions_service';
 import { ProtectionEvent } from './services/protection_service';
-import { Permission } from '@standardnotes/auth';
 
 /** How often to automatically sync, in milliseconds */
 const DEFAULT_AUTO_SYNC_INTERVAL = 30000;
@@ -125,39 +124,6 @@
 
 /** The main entrypoint of an application. */
 export class SNApplication {
-<<<<<<< HEAD
-
-  public environment: Environment
-  public platform: Platform
-  public identifier: ApplicationIdentifier
-  private swapClasses?: any[]
-  private skipClasses?: any[]
-  private defaultHost?: string
-  private onDeinit?: (app: SNApplication, source: DeinitSource) => void
-
-  private crypto?: SNPureCrypto
-  public deviceInterface: DeviceInterface
-
-  private migrationService!: SNMigrationService
-  public alertService!: SNAlertService
-  private httpService!: SNHttpService
-  private modelManager!: PayloadManager
-  public protocolService!: SNProtocolService
-  private storageService!: SNStorageService
-  private apiService!: SNApiService
-  private sessionManager!: SNSessionManager
-  private syncService!: SNSyncService
-  private challengeService!: ChallengeService
-  public singletonManager!: SNSingletonManager
-  public componentManager!: SNComponentManager
-  public protectionService!: SNProtectionService
-  public actionsManager!: SNActionsService
-  public historyManager!: SNHistoryManager
-  private itemManager!: ItemManager
-  private keyRecoveryService!: SNKeyRecoveryService
-  private preferencesService!: SNPreferencesService
-  private permissionsService!: SNPermissionsService
-=======
   public environment: Environment;
   public platform: Platform;
   public identifier: ApplicationIdentifier;
@@ -187,7 +153,8 @@
   private itemManager!: ItemManager;
   private keyRecoveryService!: SNKeyRecoveryService;
   private preferencesService!: SNPreferencesService;
->>>>>>> f2ec366d
+  private permissionsService!: SNPermissionsService;
+
 
   private eventHandlers: ApplicationObserver[] = [];
   private services: PureService<any, any>[] = [];
@@ -1721,12 +1688,8 @@
   }
 
   private constructServices() {
-<<<<<<< HEAD
     this.createPermissionsService();
-    this.createModelManager();
-=======
     this.createPayloadManager();
->>>>>>> f2ec366d
     this.createItemManager();
     this.createStorageManager();
     this.createProtocolService();
