--- conflicted
+++ resolved
@@ -70,11 +70,8 @@
 import { HttpResponse } from './services/api/responses';
 import { RemoteSession } from './services/api/session';
 import { PayloadFormat } from './protocol/payloads';
-<<<<<<< HEAD
 import { SNPermissionsService } from './services/permissions_service';
-=======
 import { ProtectionEvent } from './services/protection_service';
->>>>>>> f7b74f62
 
 /** How often to automatically sync, in milliseconds */
 const DEFAULT_AUTO_SYNC_INTERVAL = 30000;
@@ -1058,17 +1055,6 @@
     intent: EncryptionIntent,
     authorizeEncrypted = false
   ): Promise<BackupFile | undefined> {
-<<<<<<< HEAD
-    const items = this.itemManager.items;
-
-    if (intent === EncryptionIntent.FileDecrypted) {
-      if (items.some(item => item.protected)) {
-        const authorized = await this.protectionService.authorizeFileExportWithProtectedNotes();
-        if (!authorized) {
-          return;
-        }
-      }
-=======
     const encrypted = intent === EncryptionIntent.FileEncrypted;
     const decrypted = intent === EncryptionIntent.FileDecrypted;
     const authorize = encrypted && authorizeEncrypted || decrypted;
@@ -1078,7 +1064,6 @@
       !(await this.protectionService.authorizeBackupCreation(encrypted))
     ) {
       return;
->>>>>>> f7b74f62
     }
 
     return this.protocolService.createBackupFile(intent);
