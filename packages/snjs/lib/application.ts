--- conflicted
+++ resolved
@@ -176,11 +176,7 @@
    * and 'with' is the custom subclass to use.
    * @param skipClasses An array of classes to skip making services for.
    * @param defaultHost Default host to use in ApiService.
-<<<<<<< HEAD
-   * @param nextVersionHost next version host used for upgrading API versions in ApiService.
    * @param webSocketUrl URL for WebSocket providing permissions and roles information.
-=======
->>>>>>> 5446373a
    */
   constructor(
     public environment: Environment,
@@ -191,11 +187,7 @@
     public identifier: ApplicationIdentifier,
     private swapClasses: { swap: any; with: any }[],
     private defaultHost: string,
-<<<<<<< HEAD
-    private nextVersionHost: string,
     private webSocketUrl: string,
-=======
->>>>>>> 5446373a
   ) {
     if (!SNLog.onLog) {
       throw Error('SNLog.onLog must be set.');
@@ -883,11 +875,7 @@
 
   public async setCustomHost(host: string): Promise<void> {
     await this.apiService.setHost(host);
-<<<<<<< HEAD
-    await this.apiService.setNextVersionHost(host);
     await this.permissionsService.setWebSocketUrl(undefined);
-=======
->>>>>>> 5446373a
   }
 
   public getUser(): User | undefined {
