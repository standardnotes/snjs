import { SyncOpStatus } from './services/sync/sync_op_status';
import { createMutatorForItem } from '@Lib/models/mutator';
import {
  SNCredentialService,
  PasswordChangeFunctionResponse,
  AccountServiceResponse,
  AccountEvent,
} from './services/credential_service';
import { NotesDisplayCriteria } from './protocol/collection/notes_display_criteria';
import { SNKeyRecoveryService } from './services/key_recovery_service';
import {
  CollectionSort,
  SortDirection,
} from '@Protocol/collection/item_collection';
import { Uuids } from '@Models/functions';
import { PayloadOverride } from './protocol/payloads/generator';
import { ApplicationStage } from '@Lib/stages';
import { ApplicationIdentifier, DeinitSource, UuidString } from './types';
import {
  ApplicationEvent,
  SyncEvent,
  applicationEventForSyncEvent,
} from '@Lib/events';
import { StorageEncryptionPolicies } from './services/storage_service';
import { Uuid } from '@Lib/uuid';
import { BackupFile } from './services/protocol_service';
import { EncryptionIntent } from '@Protocol/intents';
import { SyncOptions } from './services/sync/sync_service';
import { SNSmartTag } from './models/app/smartTag';
import { ItemMutator, MutationType, SNItem } from '@Models/core/item';
import { SNPredicate } from '@Models/core/predicate';
import { PurePayload } from '@Payloads/pure_payload';
import {
  Challenge,
  ChallengePrompt,
  ChallengeReason,
  ChallengeResponse,
  ChallengeValidation,
  ChallengeValue,
} from './challenges';
import { ChallengeObserver } from './services/challenge/challenge_service';
import { PureService } from '@Lib/services/pure_service';
import { SNPureCrypto } from '@standardnotes/sncrypto-common';
import { Environment, Platform } from './platforms';
import {
  assertUnreachable,
  isNullOrUndefined,
  isString,
  removeFromArray,
  sleep,
} from '@Lib/utils';
import { ContentType } from '@Models/content_types';
import {
  CopyPayload,
  CreateMaxPayloadFromAnyObject,
  PayloadContent,
} from '@Payloads/generator';
import { PayloadSource } from '@Payloads/sources';
import { CreateItemFromPayload } from '@Models/generator';
import {
  StoragePersistencePolicies,
  StorageValueModes,
} from '@Services/storage_service';
import {
  ChallengeService,
  ItemManager,
  PayloadManager,
  SNActionsService,
  SNAlertService,
  SNApiService,
  SNComponentManager,
  SNHistoryManager,
  SNHttpService,
  SNMigrationService,
  SNProtectionService,
  SNProtocolService,
  SNSessionManager,
  SNSingletonManager,
  SNStorageService,
  SNSyncService,
  SNFeaturesService,
  SyncModes,
} from './services';
import { DeviceInterface } from './device_interface';
import {
  BACKUP_FILE_MORE_RECENT_THAN_ACCOUNT,
  ErrorAlertStrings,
  ProtocolUpgradeStrings,
  UNSUPPORTED_BACKUP_FILE_VERSION,
  SessionStrings,
  ImportStrings,
} from './services/api/messages';
import { SessionEvent } from './services/api/session_manager';
import { PrefKey, PrefValue, SNComponent, SNNote, SNTag } from './models';
import { ProtocolVersion, compareVersions } from './protocol/versions';
import { KeyParamsOrigination } from './protocol/key_params';
import { SNLog } from './log';
import { SNPreferencesService } from './services/preferences_service';
import { HttpResponse, SignInResponse, User } from './services/api/responses';
import { PayloadFormat } from './protocol/payloads';
import { ProtectionEvent } from './services/protection_service';
import { RemoteSession } from '.';
<<<<<<< HEAD
import { SNWebSocketsService } from './services/api/websockets_service';
=======
import { SettingName } from '@standardnotes/settings';
import { SNSettingsService } from './services/settings_service';
>>>>>>> c9c976f1

/** How often to automatically sync, in milliseconds */
const DEFAULT_AUTO_SYNC_INTERVAL = 30_000;

type LaunchCallback = {
  receiveChallenge: (challenge: Challenge) => void;
};
type ApplicationEventCallback = (
  event: ApplicationEvent,
  data?: any
) => Promise<void>;
type ApplicationObserver = {
  singleEvent?: ApplicationEvent;
  callback: ApplicationEventCallback;
};
type ItemStream = (items: SNItem[], source?: PayloadSource) => void;
type ObserverRemover = () => void;

/** The main entrypoint of an application. */
export class SNApplication {
  private onDeinit?: (app: SNApplication, source: DeinitSource) => void;

  private migrationService!: SNMigrationService;
  private httpService!: SNHttpService;
  private payloadManager!: PayloadManager;
  public protocolService!: SNProtocolService;
  private storageService!: SNStorageService;
  private apiService!: SNApiService;
  private sessionManager!: SNSessionManager;
  private syncService!: SNSyncService;
  private challengeService!: ChallengeService;
  public singletonManager!: SNSingletonManager;
  public componentManager!: SNComponentManager;
  public protectionService!: SNProtectionService;
  public actionsManager!: SNActionsService;
  public historyManager!: SNHistoryManager;
  private itemManager!: ItemManager;
  private keyRecoveryService!: SNKeyRecoveryService;
  private preferencesService!: SNPreferencesService;
  private featuresService!: SNFeaturesService;
  private credentialService!: SNCredentialService;
<<<<<<< HEAD
  private webSocketsService!: SNWebSocketsService;
=======
  private settingsService!: SNSettingsService;
>>>>>>> c9c976f1

  private eventHandlers: ApplicationObserver[] = [];
  private services: PureService<any, any>[] = [];
  private streamRemovers: ObserverRemover[] = [];
  private serviceObservers: ObserverRemover[] = [];
  private managedSubscribers: ObserverRemover[] = [];
  private autoSyncInterval!: number;

  /** True if the result of deviceInterface.openDatabase yields a new database being created */
  private createdNewDatabase = false;
  /** True if the application has started (but not necessarily launched) */
  private started = false;
  /** True if the application has launched */
  private launched = false;
  /** Whether the application has been destroyed via .deinit() */
  private dealloced = false;

  /**
   * @param environment The Environment that identifies your application.
   * @param platform The Platform that identifies your application.
   * @param deviceInterface The device interface that provides platform specific
   * utilities that are used to read/write raw values from/to the database or value storage.
   * @param crypto The platform-dependent implementation of SNPureCrypto to use.
   * Web uses SNWebCrypto, mobile uses SNReactNativeCrypto.
   * @param alertService The platform-dependent implementation of alert service.
   * @param identifier A unique identifier to namespace storage and other
   * persistent properties. This parameter is kept for backward compatibility and/or in case
   * you don't want SNNamespaceService to assign a dynamic namespace for you.
   * @param swapClasses Gives consumers the ability to provide their own custom
   * subclass for a service. swapClasses should be an array of key/value pairs
   * consisting of keys 'swap' and 'with'. 'swap' is the base class you wish to replace,
   * and 'with' is the custom subclass to use.
   * @param skipClasses An array of classes to skip making services for.
   * @param defaultHost Default host to use in ApiService.
   * @param webSocketUrl URL for WebSocket providing permissions and roles information.
   */
  constructor(
    public environment: Environment,
    public platform: Platform,
    public deviceInterface: DeviceInterface,
    private crypto: SNPureCrypto,
    public alertService: SNAlertService,
    public identifier: ApplicationIdentifier,
    private swapClasses: { swap: any; with: any }[],
    private defaultHost: string,
    private webSocketUrl?: string
  ) {
    if (!SNLog.onLog) {
      throw Error('SNLog.onLog must be set.');
    }
    if (!SNLog.onError) {
      throw Error('SNLog.onError must be set.');
    }
    if (!deviceInterface) {
      throw Error('Device Interface must be supplied.');
    }
    if (!environment) {
      throw Error('Environment must be supplied when creating an application.');
    }
    if (!platform) {
      throw Error('Platform must be supplied when creating an application.');
    }
    if (!crypto) {
      throw Error('Crypto has to be supplied when creating an application.');
    }
    if (!alertService) {
      throw Error(
        'AlertService must be supplied when creating an application.'
      );
    }
    if (!identifier) {
      throw Error(
        'ApplicationIdentifier must be supplied when creating an application.'
      );
    }
    if (!swapClasses) {
      throw Error(
        'SwapClasses array must be supplied when creating an application.'
      );
    }
    if (!defaultHost) {
      throw Error('defaultHost must be supplied when creating an application.');
    }
    this.constructServices();
  }

  /**
   * The first thing consumers should call when starting their app.
   * This function will load all services in their correct order.
   */
  async prepareForLaunch(callback: LaunchCallback): Promise<void> {
    this.setLaunchCallback(callback);
    const databaseResult = await this.deviceInterface
      .openDatabase(this.identifier)
      .catch((error) => {
        void this.notifyEvent(ApplicationEvent.LocalDatabaseReadError, error);
        return undefined;
      });
    this.createdNewDatabase = databaseResult?.isNewDatabase || false;
    await this.migrationService.initialize();
    await this.notifyEvent(ApplicationEvent.MigrationsLoaded);
    await this.handleStage(ApplicationStage.PreparingForLaunch_0);
    await this.storageService.initializeFromDisk();
    await this.notifyEvent(ApplicationEvent.StorageReady);
    await this.protocolService.initialize();
    await this.handleStage(ApplicationStage.ReadyForLaunch_05);
    this.started = true;
    await this.notifyEvent(ApplicationEvent.Started);
  }

  private setLaunchCallback(callback: LaunchCallback) {
    this.challengeService.sendChallenge = callback.receiveChallenge;
  }

  /**
   * Handles device authentication, unlocks application, and
   * issues a callback if a device activation requires user input
   * (i.e local passcode or fingerprint).
   * @param awaitDatabaseLoad
   * Option to await database load before marking the app as ready.
   */
  public async launch(awaitDatabaseLoad = false): Promise<void> {
    this.launched = false;
    const launchChallenge = this.getLaunchChallenge();
    if (launchChallenge) {
      const response = await this.challengeService.promptForChallengeResponse(
        launchChallenge
      );
      if (!response) {
        throw Error('Launch challenge was cancelled.');
      }
      await this.handleLaunchChallengeResponse(response);
    }
    if (this.storageService.isStorageWrapped()) {
      try {
        await this.storageService.decryptStorage();
      } catch (_error) {
        void this.alertService.alert(
          ErrorAlertStrings.StorageDecryptErrorBody,
          ErrorAlertStrings.StorageDecryptErrorTitle
        );
      }
    }
    await this.handleStage(ApplicationStage.StorageDecrypted_09);
    await this.apiService.loadHost();
    await this.webSocketsService.loadWebSocketUrl();
    await this.featuresService.loadUserRoles();
    await this.sessionManager.initializeFromDisk();
    this.historyManager.initializeFromDisk();
    this.settingsService.initializeFromDisk();

    this.launched = true;
    await this.notifyEvent(ApplicationEvent.Launched);
    await this.handleStage(ApplicationStage.Launched_10);

    const databasePayloads = await this.syncService.getDatabasePayloads();
    await this.handleStage(ApplicationStage.LoadingDatabase_11);

    if (this.createdNewDatabase) {
      await this.syncService.onNewDatabaseCreated();
    }
    /**
     * We don't want to await this, as we want to begin allowing the app to function
     * before local data has been loaded fully. We await only initial
     * `getDatabasePayloads` to lock in on database state.
     */
    const loadPromise = this.syncService
      .loadDatabasePayloads(databasePayloads)
      .then(async () => {
        if (this.dealloced) {
          throw 'Application has been destroyed.';
        }
        await this.handleStage(ApplicationStage.LoadedDatabase_12);
        this.beginAutoSyncTimer();
        await this.syncService.sync({
          mode: SyncModes.DownloadFirst,
        });
      });
    if (awaitDatabaseLoad) {
      await loadPromise;
    }
  }

  public onStart(): void {
    // optional override
  }

  public onLaunch(): void {
    // optional override
  }

  public getLaunchChallenge(): Challenge | undefined {
    return this.protectionService.createLaunchChallenge();
  }

  private async handleLaunchChallengeResponse(response: ChallengeResponse) {
    if (
      response.challenge.hasPromptForValidationType(
        ChallengeValidation.LocalPasscode
      )
    ) {
      let wrappingKey = response.artifacts?.wrappingKey;
      if (!wrappingKey) {
        const value = response.getValueForType(
          ChallengeValidation.LocalPasscode
        );
        wrappingKey = await this.protocolService.computeWrappingKey(
          value.value as string
        );
      }
      await this.protocolService.unwrapRootKey(wrappingKey);
    }
  }

  private beginAutoSyncTimer() {
    this.autoSyncInterval = this.deviceInterface.interval(() => {
      this.syncService.log('Syncing from autosync');
      void this.sync();
    }, DEFAULT_AUTO_SYNC_INTERVAL);
  }

  private async handleStage(stage: ApplicationStage) {
    for (const service of this.services) {
      await service.handleApplicationStage(stage);
    }
  }

  /**
   * @param singleEvent Whether to only listen for a particular event.
   */
  public addEventObserver(
    callback: ApplicationEventCallback,
    singleEvent?: ApplicationEvent
  ): () => void {
    const observer = { callback, singleEvent };
    this.eventHandlers.push(observer);
    return () => {
      removeFromArray(this.eventHandlers, observer);
    };
  }

  public addSingleEventObserver(
    event: ApplicationEvent,
    callback: ApplicationEventCallback
  ): () => void {
    const filteredCallback = async (firedEvent: ApplicationEvent) => {
      if (firedEvent === event) {
        void callback(event);
      }
    };
    return this.addEventObserver(filteredCallback, event);
  }

  private async notifyEvent(event: ApplicationEvent, data?: any) {
    if (event === ApplicationEvent.Started) {
      this.onStart();
    } else if (event === ApplicationEvent.Launched) {
      this.onLaunch();
    }
    for (const observer of this.eventHandlers.slice()) {
      if (observer.singleEvent && observer.singleEvent === event) {
        await observer.callback(event, data || {});
      } else if (!observer.singleEvent) {
        await observer.callback(event, data || {});
      }
    }
    void this.migrationService.handleApplicationEvent(event);
  }

  /**
   * Whether the local database has completed loading local items.
   */
  public isDatabaseLoaded(): boolean {
    return this.syncService.isDatabaseLoaded();
  }

  public async savePayload(payload: PurePayload): Promise<void> {
    const dirtied = CopyPayload(payload, {
      dirty: true,
      dirtiedDate: new Date(),
    });
    await this.payloadManager.emitPayload(dirtied, PayloadSource.LocalChanged);
    await this.syncService.sync();
  }

  /**
   * Finds an item by UUID.
   */
  public findItem(uuid: string): SNItem | undefined {
    return this.itemManager.findItem(uuid);
  }

  /**
   * Returns all items.
   */
  public allItems(): SNItem[] {
    return this.itemManager.items;
  }

  /**
   * Finds an item by predicate.
   */
  public findItems(predicate: SNPredicate): SNItem[] {
    return this.itemManager.itemsMatchingPredicate(predicate);
  }

  /**
   * Finds an item by predicate.
   */
  public getAll(uuids: UuidString[]): (SNItem | undefined)[] {
    return this.itemManager.findItems(uuids);
  }

  /**
   * Takes the values of the input item and emits it onto global state.
   */
  public async mergeItem(item: SNItem, source: PayloadSource): Promise<SNItem> {
    return this.itemManager.emitItemFromPayload(
      item.payloadRepresentation(),
      source
    );
  }

  /**
   * Creates a managed item.
   * @param needsSync  Whether to mark the item as needing sync. `add` must also be true.
   */
  public async createManagedItem(
    contentType: ContentType,
    content: PayloadContent,
    needsSync = false,
    override?: PayloadOverride
  ): Promise<SNItem> {
    return this.itemManager.createItem(
      contentType,
      content,
      needsSync,
      override
    );
  }

  /**
   * Creates an unmanaged item that can be added later.
   */
  public async createTemplateItem(
    contentType: ContentType,
    content?: PayloadContent
  ): Promise<SNItem> {
    return this.itemManager.createTemplateItem(contentType, content);
  }

  /**
   * Creates an unmanaged item from a payload.
   */
  public createItemFromPayload(payload: PurePayload): SNItem {
    return CreateItemFromPayload(payload);
  }

  /**
   * Creates an unmanaged payload from any object, where the raw object
   * represents the same data a payload would.
   */
  public createPayloadFromObject(object: any): PurePayload {
    return CreateMaxPayloadFromAnyObject(object);
  }

  /**
   * @returns The date of last sync
   */
  public getLastSyncDate(): Date | undefined {
    return this.syncService.getLastSyncDate();
  }

  public getSyncStatus(): SyncOpStatus {
    return this.syncService.getStatus();
  }

  public getSessions(): Promise<
    (HttpResponse & { data: RemoteSession[] }) | HttpResponse
  > {
    return this.sessionManager.getSessionsList();
  }

  public async revokeSession(
    sessionId: UuidString
  ): Promise<HttpResponse | undefined> {
    if (await this.protectionService.authorizeSessionRevoking()) {
      return this.sessionManager.revokeSession(sessionId);
    }
  }

  public async userCanManageSessions(): Promise<boolean> {
    const userVersion = await this.getUserVersion();
    if (isNullOrUndefined(userVersion)) {
      return false;
    }
    return compareVersions(userVersion, ProtocolVersion.V004) >= 0;
  }

  /**
   * @param isUserModified  Whether to change the modified date the user
   * sees of the item.
   */
  public async setItemNeedsSync(
    item: SNItem,
    isUserModified = false
  ): Promise<SNItem | undefined> {
    return this.itemManager.setItemDirty(item.uuid, isUserModified);
  }

  public async setItemsNeedsSync(
    items: SNItem[]
  ): Promise<(SNItem | undefined)[]> {
    return this.itemManager.setItemsDirty(Uuids(items));
  }

  public async deleteItem(item: SNItem): Promise<void> {
    await this.itemManager.setItemToBeDeleted(item.uuid);
    await this.sync();
  }

  public deleteItemLocally(item: SNItem): void {
    this.itemManager.removeItemLocally(item);
  }

  public async emptyTrash(): Promise<void> {
    await this.itemManager.emptyTrash();
    await this.sync();
  }

  public getTrashedItems(): SNNote[] {
    return this.itemManager.trashedItems;
  }

  public setDisplayOptions<T extends SNItem>(
    contentType: ContentType,
    sortBy?: CollectionSort,
    direction?: SortDirection,
    filter?: (element: T) => boolean
  ): void {
    this.itemManager.setDisplayOptions(contentType, sortBy, direction, filter);
  }

  public setNotesDisplayCriteria(criteria: NotesDisplayCriteria): void {
    this.itemManager.setNotesDisplayCriteria(criteria);
  }

  public getDisplayableItems(contentType: ContentType): SNItem[] {
    return this.itemManager.getDisplayableItems(contentType);
  }

  /**
   * Inserts the input item by its payload properties, and marks the item as dirty.
   * A sync is not performed after an item is inserted. This must be handled by the caller.
   */
  public async insertItem(item: SNItem): Promise<SNItem> {
    const mutator = createMutatorForItem(item, MutationType.UserInteraction);
    const dirtiedPayload = mutator.getResult();
    const insertedItem = await this.itemManager.emitItemFromPayload(
      dirtiedPayload
    );
    return insertedItem;
  }

  /**
   * Saves the item by uuid by finding it, setting it as dirty if its not already,
   * and performing a sync request.
   */
  public async saveItem(uuid: UuidString): Promise<void> {
    const item = this.itemManager.findItem(uuid);
    if (!item) {
      throw Error('Attempting to save non-inserted item');
    }
    if (!item.dirty) {
      await this.itemManager.changeItem(uuid, undefined, MutationType.Internal);
    }
    await this.syncService.sync();
  }

  /**
   * Mutates a pre-existing item, marks it as dirty, and syncs it
   */
  public async changeAndSaveItem<M extends ItemMutator = ItemMutator>(
    uuid: UuidString,
    mutate?: (mutator: M) => void,
    isUserModified = true,
    payloadSource?: PayloadSource,
    syncOptions?: SyncOptions
  ): Promise<SNItem | undefined> {
    if (!isString(uuid)) {
      throw Error('Must use uuid to change item');
    }
    await this.itemManager.changeItems(
      [uuid],
      mutate,
      isUserModified ? MutationType.UserInteraction : undefined,
      payloadSource
    );
    await this.syncService.sync(syncOptions);
    return this.findItem(uuid);
  }

  /**
   * Mutates pre-existing items, marks them as dirty, and syncs
   */
  public async changeAndSaveItems<M extends ItemMutator = ItemMutator>(
    uuids: UuidString[],
    mutate?: (mutator: M) => void,
    isUserModified = true,
    payloadSource?: PayloadSource,
    syncOptions?: SyncOptions
  ): Promise<void> {
    await this.itemManager.changeItems(
      uuids,
      mutate,
      isUserModified ? MutationType.UserInteraction : undefined,
      payloadSource
    );
    await this.syncService.sync(syncOptions);
  }

  /**
   * Mutates a pre-existing item and marks it as dirty. Does not sync changes.
   */
  public async changeItem<M extends ItemMutator>(
    uuid: UuidString,
    mutate?: (mutator: M) => void,
    isUserModified = true
  ): Promise<SNItem | undefined> {
    if (!isString(uuid)) {
      throw Error('Must use uuid to change item');
    }
    await this.itemManager.changeItems(
      [uuid],
      mutate,
      isUserModified ? MutationType.UserInteraction : undefined
    );
    return this.findItem(uuid);
  }

  /**
   * Mutates a pre-existing items and marks them as dirty. Does not sync changes.
   */
  public async changeItems<M extends ItemMutator = ItemMutator>(
    uuids: UuidString[],
    mutate?: (mutator: M) => void,
    isUserModified = true
  ): Promise<(SNItem | undefined)[]> {
    return this.itemManager.changeItems(
      uuids,
      mutate,
      isUserModified ? MutationType.UserInteraction : undefined
    );
  }

  public async protectNote(note: SNNote): Promise<SNNote> {
    const protectedNote = await this.protectionService.protectNote(note);
    void this.syncService.sync();
    return protectedNote;
  }

  public async unprotectNote(note: SNNote): Promise<SNNote | undefined> {
    const unprotectedNote = await this.protectionService.unprotectNote(note);
    if (!isNullOrUndefined(unprotectedNote)) {
      void this.syncService.sync();
    }
    return unprotectedNote;
  }

  public async authorizeProtectedActionForNotes(
    notes: SNNote[],
    challengeReason: ChallengeReason
  ): Promise<SNNote[]> {
    return await this.protectionService.authorizeProtectedActionForNotes(
      notes,
      challengeReason
    );
  }

  public async protectNotes(notes: SNNote[]): Promise<SNNote[]> {
    const protectedNotes = await this.protectionService.protectNotes(notes);
    void this.syncService.sync();
    return protectedNotes;
  }

  public async unprotectNotes(notes: SNNote[]): Promise<SNNote[]> {
    const unprotectedNotes = await this.protectionService.unprotectNotes(notes);
    void this.syncService.sync();
    return unprotectedNotes;
  }

  public getItems(contentType: ContentType | ContentType[]): SNItem[] {
    return this.itemManager.getItems(contentType);
  }

  public notesMatchingSmartTag(smartTag: SNSmartTag): SNNote[] {
    return this.itemManager.notesMatchingSmartTag(smartTag);
  }

  /** Returns an item's direct references */
  public referencesForItem(item: SNItem, contentType?: ContentType): SNItem[] {
    let references = this.itemManager.referencesForItem(item.uuid);
    if (contentType) {
      references = references.filter((ref) => {
        return ref?.content_type === contentType;
      });
    }
    return references;
  }

  /** Returns items referencing an item */
  public referencingForItem(item: SNItem, contentType?: ContentType): SNItem[] {
    let references = this.itemManager.itemsReferencingItem(item.uuid);
    if (contentType) {
      references = references.filter((ref) => {
        return ref?.content_type === contentType;
      });
    }
    return references as SNItem[];
  }

  public duplicateItem<T extends SNItem>(
    item: T,
    additionalContent?: Partial<PayloadContent>
  ): Promise<T> {
    const duplicate = this.itemManager.duplicateItem<T>(
      item.uuid,
      false,
      additionalContent
    );
    this.sync();
    return duplicate;
  }

  public findTagByTitle(title: string): SNTag | undefined {
    return this.itemManager.findTagByTitle(title);
  }

  /**
   * Finds tags with title or component starting with a search query and (optionally) not associated with a note
   * @param searchQuery - The query string to match
   * @param note - The note whose tags should be omitted from results
   * @returns Array containing tags matching search query and not associated with note
   */
  public searchTags(searchQuery: string, note?: SNNote): SNTag[] {
    return this.itemManager.searchTags(searchQuery, note);
  }

  /**
   * Returns all parents for a tag
   * @param tag - The tag for which parents need to be found
   * @returns Array containing all parent tags
   */
  public getTagParentChain(tag: SNTag): SNTag[] {
    return this.itemManager.getTagParentChain(tag);
  }

  /**
   * Returns all descendants for a tag
   * @param tag - The tag for which descendants need to be found
   * @returns Array containing all descendant tags
   */
  public getTagDescendants(tag: SNTag): SNTag[] {
    return this.itemManager.getTagDescendants(tag);
  }

  /**
   * Get tags for a note sorted in natural order
   * @param note - The note whose tags will be returned
   * @returns Array containing tags associated with a note
   */
  public getSortedTagsForNote(note: SNNote): SNTag[] {
    return this.itemManager.getSortedTagsForNote(note);
  }

  public async findOrCreateTag(title: string): Promise<SNTag> {
    return this.itemManager.findOrCreateTagByTitle(title);
  }

  public getSmartTags(): SNSmartTag[] {
    return this.itemManager.getSmartTags();
  }

  public getNoteCount(): number {
    return this.itemManager.noteCount;
  }

  /**
   * Begin streaming items to display in the UI. The stream callback will be called
   * immediately with the present items that match the constraint, and over time whenever
   * items matching the constraint are added, changed, or deleted.
   */
  public streamItems(
    contentType: ContentType | ContentType[],
    stream: ItemStream
  ): () => void {
    const observer = this.itemManager.addObserver(
      contentType,
      (changed, inserted, discarded, _ignored, source) => {
        const all = changed.concat(inserted).concat(discarded);
        stream(all, source);
      }
    );
    /** Push current values now */
    const matches = this.itemManager.getItems(contentType);
    if (matches.length > 0) {
      stream(matches);
    }
    this.streamRemovers.push(observer);
    return () => {
      observer();
      removeFromArray(this.streamRemovers, observer);
    };
  }

  /**
   * Activates or deactivates a component, depending on its
   * current state, and syncs.
   */
  public async toggleComponent(component: SNComponent): Promise<void> {
    await this.componentManager.toggleComponent(component);
    await this.syncService.sync();
  }

  /**
   * Set the server's URL
   */
  public async setHost(host: string): Promise<void> {
    return this.apiService.setHost(host);
  }

  public getHost(): string | undefined {
    return this.apiService.getHost();
  }

  public async setCustomHost(host: string): Promise<void> {
    await this.apiService.setHost(host);
    await this.webSocketsService.setWebSocketUrl(undefined);
  }

  public getUser(): User | undefined {
    if (!this.launched) {
      throw Error('Attempting to access user before application unlocked');
    }
    return this.sessionManager.getUser();
  }

  public async getProtocolEncryptionDisplayName(): Promise<string | undefined> {
    return this.protocolService.getEncryptionDisplayName();
  }

  public getUserVersion(): Promise<ProtocolVersion | undefined> {
    return this.protocolService.getUserVersion();
  }

  /**
   * Returns true if there is an upgrade available for the account or passcode
   */
  public async protocolUpgradeAvailable(): Promise<boolean> {
    return this.protocolService.upgradeAvailable();
  }

  /**
   * Returns true if there is an encryption source available
   */
  public isEncryptionAvailable(): boolean {
    return this.hasAccount() || this.hasPasscode();
  }

  public async upgradeProtocolVersion(): Promise<{
    success?: true;
    canceled?: true;
    error?: {
      message: string;
    };
  }> {
    const result = await this.credentialService.performProtocolUpgrade();
    if (result.success) {
      if (this.hasAccount()) {
        void this.alertService.alert(ProtocolUpgradeStrings.SuccessAccount);
      } else {
        void this.alertService.alert(
          ProtocolUpgradeStrings.SuccessPasscodeOnly
        );
      }
    } else if (result.error) {
      void this.alertService.alert(ProtocolUpgradeStrings.Fail);
    }
    return result;
  }

  public noAccount(): boolean {
    return !this.hasAccount();
  }

  public hasAccount(): boolean {
    return this.protocolService.hasAccount();
  }

  /**
   * @returns true if the user has a source of protection available, such as a
   * passcode, password, or biometrics.
   */
  public hasProtectionSources(): boolean {
    return this.protectionService.hasProtectionSources();
  }

  public areProtectionsEnabled(): boolean {
    return this.protectionService.areProtectionsEnabled();
  }

  /**
   * When a user specifies a non-zero remember duration on a protection
   * challenge, a session will be started during which protections are disabled.
   */
  public getProtectionSessionExpiryDate(): Date {
    return this.protectionService.getSessionExpiryDate();
  }

  public clearProtectionSession(): Promise<void> {
    return this.protectionService.clearSession();
  }

  /**
   * @returns whether note access has been granted or not
   */
  public authorizeNoteAccess(note: SNNote): Promise<boolean> {
    return this.protectionService.authorizeNoteAccess(note);
  }

  public authorizeAutolockIntervalChange(): Promise<boolean> {
    return this.protectionService.authorizeAutolockIntervalChange();
  }

  public authorizeCloudLinkAccess(): Promise<boolean> {
    return this.protectionService.authorizeCloudLinkAccess();
  }

  public authorizeSearchingProtectedNotesText(): Promise<boolean> {
    return this.protectionService.authorizeSearchingProtectedNotesText();
  }

  /**
   * @returns
   * .affectedItems: Items that were either created or dirtied by this import
   * .errorCount: The number of items that were not imported due to failure to decrypt.
   */
  public async importData(
    data: BackupFile,
    awaitSync = false
  ): Promise<
    | {
        affectedItems: SNItem[];
        errorCount: number;
      }
    | {
        error: string;
      }
    | undefined
  > {
    if (data.version) {
      /**
       * Prior to 003 backup files did not have a version field so we cannot
       * stop importing if there is no backup file version, only if there is
       * an unsupported version.
       */
      const version = data.version as ProtocolVersion;

      const supportedVersions = this.protocolService.supportedVersions();
      if (!supportedVersions.includes(version)) {
        return { error: UNSUPPORTED_BACKUP_FILE_VERSION };
      }

      const userVersion = await this.getUserVersion();
      if (userVersion && compareVersions(version, userVersion) === 1) {
        /** File was made with a greater version than the user's account */
        return { error: BACKUP_FILE_MORE_RECENT_THAN_ACCOUNT };
      }
    }

    let password: string | undefined;

    if (data.auth_params || data.keyParams) {
      /** Get import file password. */
      const challenge = new Challenge(
        [
          new ChallengePrompt(
            ChallengeValidation.None,
            ImportStrings.FileAccountPassword,
            undefined,
            true
          ),
        ],
        ChallengeReason.DecryptEncryptedFile,
        true
      );
      const passwordResponse = await this.challengeService.promptForChallengeResponse(
        challenge
      );
      if (isNullOrUndefined(passwordResponse)) {
        /** Challenge was canceled */
        return;
      }
      this.challengeService.completeChallenge(challenge);
      password = passwordResponse.values[0].value as string;
    }

    if (!(await this.protectionService.authorizeFileImport())) {
      return;
    }
    const decryptedPayloads = await this.protocolService.payloadsByDecryptingBackupFile(
      data,
      password
    );
    const validPayloads = decryptedPayloads
      .filter((payload) => {
        return (
          !payload.errorDecrypting &&
          payload.format !== PayloadFormat.EncryptedString
        );
      })
      .map((payload) => {
        /* Don't want to activate any components during import process in
         * case of exceptions breaking up the import proccess */
        if (
          payload.content_type === ContentType.Component &&
          payload.safeContent.active
        ) {
          return CopyPayload(payload, {
            content: {
              ...payload.safeContent,
              active: false,
            },
          });
        } else {
          return payload;
        }
      });
    const affectedUuids = await this.payloadManager.importPayloads(
      validPayloads
    );
    const promise = this.sync();
    if (awaitSync) {
      await promise;
    }
    const affectedItems = this.getAll(affectedUuids) as SNItem[];
    return {
      affectedItems: affectedItems,
      errorCount: decryptedPayloads.length - validPayloads.length,
    };
  }

  /**
   * Creates a JSON-stringifiable backup object of all items.
   */
  public async createBackupFile(
    intent: EncryptionIntent,
    authorizeEncrypted = false
  ): Promise<BackupFile | undefined> {
    const encrypted = intent === EncryptionIntent.FileEncrypted;
    const decrypted = intent === EncryptionIntent.FileDecrypted;
    const authorize = (encrypted && authorizeEncrypted) || decrypted;

    if (
      authorize &&
      !(await this.protectionService.authorizeBackupCreation(encrypted))
    ) {
      return;
    }

    return this.protocolService.createBackupFile(intent);
  }

  public isEphemeralSession(): boolean {
    return this.storageService.isEphemeralSession();
  }

  public sync(options?: SyncOptions): Promise<any> {
    return this.syncService.sync(options);
  }

  public isOutOfSync(): boolean {
    return this.syncService.isOutOfSync();
  }

  public async resolveOutOfSync(): Promise<void> {
    return this.syncService.resolveOutOfSync();
  }

  public async setValue(
    key: string,
    value: any,
    mode?: StorageValueModes
  ): Promise<void> {
    return this.storageService.setValue(key, value, mode);
  }

  public async getValue(key: string, mode?: StorageValueModes): Promise<any> {
    return this.storageService.getValue(key, mode);
  }

  public async removeValue(
    key: string,
    mode?: StorageValueModes
  ): Promise<void> {
    return this.storageService.removeValue(key, mode);
  }

  public getPreference<K extends PrefKey>(key: K): PrefValue[K] | undefined;
  public getPreference<K extends PrefKey>(
    key: K,
    defaultValue: PrefValue[K]
  ): PrefValue[K];
  public getPreference<K extends PrefKey>(
    key: K,
    defaultValue?: PrefValue[K]
  ): PrefValue[K] | undefined {
    return this.preferencesService.getValue(key, defaultValue);
  }

  public async setPreference<K extends PrefKey>(
    key: K,
    value: PrefValue[K]
  ): Promise<void> {
    return this.preferencesService.setValue(key, value);
  }

  /**
   * Gives services a chance to complete any sensitive operations before yielding
   * @param maxWait The maximum number of milliseconds to wait for services
   * to finish tasks. 0 means no limit.
   */
  async prepareForDeinit(maxWait = 0): Promise<void> {
    const promise = Promise.all(
      this.services.map((service) => service.blockDeinit())
    );
    if (maxWait === 0) {
      await promise;
    } else {
      /** Await up to maxWait. If not resolved by then, return. */
      await Promise.race([promise, sleep(maxWait)]);
    }
  }

  public promptForCustomChallenge(
    challenge: Challenge
  ): Promise<ChallengeResponse | undefined> {
    return this.challengeService?.promptForChallengeResponse(challenge);
  }

  public addChallengeObserver(
    challenge: Challenge,
    observer: ChallengeObserver
  ): () => void {
    return this.challengeService.addChallengeObserver(challenge, observer);
  }

  public submitValuesForChallenge(
    challenge: Challenge,
    values: ChallengeValue[]
  ): Promise<void> {
    return this.challengeService.submitValuesForChallenge(challenge, values);
  }

  public cancelChallenge(challenge: Challenge): void {
    this.challengeService.cancelChallenge(challenge);
  }

  /** Set a function to be called when this application deinits */
  public setOnDeinit(
    onDeinit: (app: SNApplication, source: DeinitSource) => void
  ): void {
    this.onDeinit = onDeinit;
  }

  /**
   * Destroys the application instance.
   */
  public deinit(source: DeinitSource): void {
    clearInterval(this.autoSyncInterval);
    for (const uninstallObserver of this.serviceObservers) {
      uninstallObserver();
    }
    for (const uninstallSubscriber of this.managedSubscribers) {
      uninstallSubscriber();
    }
    for (const service of this.services) {
      service.deinit();
    }
    this.onDeinit?.(this, source);
    this.onDeinit = undefined;
    (this.crypto as unknown) = undefined;
    this.createdNewDatabase = false;
    this.services.length = 0;
    this.serviceObservers.length = 0;
    this.managedSubscribers.length = 0;
    this.streamRemovers.length = 0;
    this.clearServices();
    this.dealloced = true;
    this.started = false;
  }

  /**
   *  @param mergeLocal  Whether to merge existing offline data into account. If false,
   *                     any pre-existing data will be fully deleted upon success.
   */
  public async register(
    email: string,
    password: string,
    ephemeral = false,
    mergeLocal = true
  ): Promise<AccountServiceResponse> {
    return this.credentialService.register(
      email,
      password,
      ephemeral,
      mergeLocal
    );
  }

  /**
   * @param mergeLocal  Whether to merge existing offline data into account.
   * If false, any pre-existing data will be fully deleted upon success.
   */
  public async signIn(
    email: string,
    password: string,
    strict = false,
    ephemeral = false,
    mergeLocal = true,
    awaitSync = false
  ): Promise<HttpResponse | SignInResponse> {
    return this.credentialService.signIn(
      email,
      password,
      strict,
      ephemeral,
      mergeLocal,
      awaitSync
    );
  }

  public async changePassword(
    currentPassword: string,
    newPassword: string,
    passcode?: string,
    origination = KeyParamsOrigination.PasswordChange,
    { validatePasswordStrength = true } = {}
  ): Promise<PasswordChangeFunctionResponse> {
    return this.credentialService.changePassword(
      currentPassword,
      newPassword,
      passcode,
      origination,
      { validatePasswordStrength }
    );
  }

  public async signOut(force = false): Promise<void> {
    const performSignOut = async () => {
      await this.credentialService.signOut();
      await this.notifyEvent(ApplicationEvent.SignedOut);
      await this.prepareForDeinit();
      this.deinit(DeinitSource.SignOut);
    };

    if (force) {
      await performSignOut();
      return;
    }

    const dirtyItems = this.itemManager.getDirtyItems();
    if (dirtyItems.length > 0) {
      const singular = dirtyItems.length === 1;
      const didConfirm = await this.alertService.confirm(
        `There ${singular ? 'is' : 'are'} ${dirtyItems.length} ${
          singular ? 'item' : 'items'
        } with unsynced changes. If you sign out, these changes will be lost forever. Are you sure you want to sign out?`
      );
      if (didConfirm) {
        await performSignOut();
      }
    } else {
      await performSignOut();
    }
  }

  public async validateAccountPassword(password: string): Promise<boolean> {
    const { valid } = await this.protocolService.validateAccountPassword(
      password
    );
    return valid;
  }

  public isStarted(): boolean {
    return this.started;
  }

  public isLaunched(): boolean {
    return this.launched;
  }

  public hasBiometrics(): boolean {
    return this.protectionService.hasBiometricsEnabled();
  }

  /**
   * @returns whether the operation was successful or not
   */
  public enableBiometrics(): Promise<boolean> {
    return this.protectionService.enableBiometrics();
  }

  /**
   * @returns whether the operation was successful or not
   */
  public disableBiometrics(): Promise<boolean> {
    return this.protectionService.disableBiometrics();
  }

  public hasPasscode(): boolean {
    return this.protocolService.hasPasscode();
  }

  async isLocked(): Promise<boolean> {
    if (!this.started) {
      return true;
    }
    return this.challengeService.isPasscodeLocked();
  }

  public async lock(): Promise<void> {
    /** Because locking is a critical operation, we want to try to do it safely,
     * but only up to a certain limit. */
    const MaximumWaitTime = 500;
    await this.prepareForDeinit(MaximumWaitTime);
    return this.deinit(DeinitSource.Lock);
  }

  public addPasscode(passcode: string): Promise<boolean> {
    return this.credentialService.addPasscode(passcode);
  }

  /**
   * @returns whether the passcode was successfuly removed
   */
  public async removePasscode(): Promise<boolean> {
    return this.credentialService.removePasscode();
  }

  public async changePasscode(
    newPasscode: string,
    origination = KeyParamsOrigination.PasscodeChange
  ): Promise<boolean> {
    return this.credentialService.changePasscode(newPasscode, origination);
  }

  public getStorageEncryptionPolicy(): StorageEncryptionPolicies {
    return this.storageService.getStorageEncryptionPolicy();
  }

  public async setStorageEncryptionPolicy(
    encryptionPolicy: StorageEncryptionPolicies
  ): Promise<void> {
    await this.storageService.setEncryptionPolicy(encryptionPolicy);
    return this.protocolService.repersistAllItems();
  }

  public enableEphemeralPersistencePolicy(): Promise<void> {
    return this.storageService.setPersistencePolicy(
      StoragePersistencePolicies.Ephemeral
    );
  }

  public hasPendingMigrations(): Promise<boolean> {
    return this.migrationService.hasPendingMigrations();
  }

  public generateUuid(): Promise<string> {
    return Uuid.GenerateUuid();
  }

  public presentKeyRecoveryWizard(): Promise<void> {
    return this.keyRecoveryService.processPersistedUndecryptables();
  }

  /**
   * Dynamically change the device interface, i.e when Desktop wants to override
   * default web interface.
   */
  public changeDeviceInterface(deviceInterface: DeviceInterface): void {
    this.deviceInterface = deviceInterface;
    for (const service of this.services) {
      if (service.deviceInterface) {
        service.deviceInterface = deviceInterface;
      }
    }
  }

  public async listSettings() {
    return this.settingsService.settings().listSettings();
  }

  public async getSetting(name: SettingName) {
    return this.settingsService.settings().getSetting(name);
  }

  public async updateSetting(name: SettingName, payload: string) {
    return this.settingsService.settings().updateSetting(name, payload);
  }

  public async deleteSetting(name: SettingName) {
    return this.settingsService.settings().deleteSetting(name);
  }

  private constructServices() {
    this.createPayloadManager();
    this.createItemManager();
    this.createStorageManager();
    this.createProtocolService();
    const encryptionDelegate = {
      payloadByEncryptingPayload: this.protocolService.payloadByEncryptingPayload.bind(
        this.protocolService
      ),
      payloadByDecryptingPayload: this.protocolService.payloadByDecryptingPayload.bind(
        this.protocolService
      ),
    };
    this.storageService.encryptionDelegate = encryptionDelegate;
    this.createChallengeService();
    this.createHttpManager();
    this.createApiService();
    this.createWebSocketsService();
    this.createSessionManager();
    this.createHistoryManager();
    this.createSyncManager();
    this.createProtectionService();
    this.createCredentialService();
    this.createKeyRecoveryService();
    this.createSingletonManager();
    this.createMigrationService();
    this.createComponentManager();
    this.createFeaturesService();
    this.createActionsManager();
    this.createPreferencesService();
    this.createSettingsService();
  }

  private clearServices() {
    (this.migrationService as unknown) = undefined;
    (this.alertService as unknown) = undefined;
    (this.httpService as unknown) = undefined;
    (this.payloadManager as unknown) = undefined;
    (this.protocolService as unknown) = undefined;
    (this.storageService as unknown) = undefined;
    (this.apiService as unknown) = undefined;
    (this.sessionManager as unknown) = undefined;
    (this.syncService as unknown) = undefined;
    (this.challengeService as unknown) = undefined;
    (this.singletonManager as unknown) = undefined;
    (this.componentManager as unknown) = undefined;
    (this.protectionService as unknown) = undefined;
    (this.actionsManager as unknown) = undefined;
    (this.historyManager as unknown) = undefined;
    (this.itemManager as unknown) = undefined;
    (this.keyRecoveryService as unknown) = undefined;
    (this.preferencesService as unknown) = undefined;
    (this.featuresService as unknown) = undefined;
    (this.credentialService as unknown) = undefined;
<<<<<<< HEAD
    (this.webSocketsService as unknown) = undefined;
=======
    (this.settingsService as unknown) = undefined;
>>>>>>> c9c976f1

    this.services = [];
  }

  private createFeaturesService() {
    this.featuresService = new SNFeaturesService(
      this.storageService,
      this.apiService,
      this.itemManager,
      this.componentManager,
      this.webSocketsService,
    );
    this.services.push(this.featuresService);
  }

  private createWebSocketsService() {
    this.webSocketsService = new SNWebSocketsService(
      this.storageService,
      this.webSocketUrl,
    );
    this.services.push(this.webSocketsService);
  }

  private createMigrationService() {
    this.migrationService = new SNMigrationService({
      protocolService: this.protocolService,
      deviceInterface: this.deviceInterface,
      storageService: this.storageService,
      sessionManager: this.sessionManager,
      challengeService: this.challengeService,
      itemManager: this.itemManager,
      singletonManager: this.singletonManager,
      environment: this.environment,
      identifier: this.identifier,
    });
    this.services.push(this.migrationService);
  }

  private createCredentialService(): void {
    this.credentialService = new SNCredentialService(
      this.sessionManager,
      this.syncService,
      this.storageService,
      this.itemManager,
      this.protocolService,
      this.alertService,
      this.challengeService,
      this.protectionService
    );
    this.services.push(this.credentialService);
  }

  private createApiService() {
    this.apiService = new SNApiService(
      this.httpService,
      this.storageService,
<<<<<<< HEAD
      this.defaultHost,
=======
      this.permissionsService,
      this.defaultHost
>>>>>>> c9c976f1
    );
    this.services.push(this.apiService);
  }

  private createItemManager() {
    this.itemManager = new ItemManager(this.payloadManager);
    this.services.push(this.itemManager);
  }

  private createComponentManager() {
    const MaybeSwappedComponentManager = this.getClass<
      typeof SNComponentManager
    >(SNComponentManager);
    this.componentManager = new MaybeSwappedComponentManager(
      this.itemManager,
      this.syncService,
      this.alertService,
      this.environment,
      this.platform,
      this.deviceInterface.timeout
    );
    this.services.push(this.componentManager);
  }

  private createHttpManager() {
    this.httpService = new SNHttpService();
    this.services.push(this.httpService);
  }

  private createPayloadManager() {
    this.payloadManager = new PayloadManager();
    this.services.push(this.payloadManager);
  }

  private createSingletonManager() {
    this.singletonManager = new SNSingletonManager(
      this.itemManager,
      this.syncService
    );
    this.services.push(this.singletonManager);
  }

  private createStorageManager() {
    this.storageService = new SNStorageService(
      this.deviceInterface,
      this.alertService,
      this.identifier,
      this.environment
    );
    this.services.push(this.storageService);
  }

  private createProtocolService() {
    this.protocolService = new SNProtocolService(
      this.itemManager,
      this.payloadManager,
      this.deviceInterface,
      this.storageService,
      this.identifier,
      this.crypto
    );
    this.protocolService.onKeyStatusChange(async () => {
      await this.notifyEvent(ApplicationEvent.KeyStatusChanged);
    });
    this.services.push(this.protocolService);
  }

  private createKeyRecoveryService() {
    this.keyRecoveryService = new SNKeyRecoveryService(
      this.itemManager,
      this.payloadManager,
      this.apiService,
      this.protocolService,
      this.challengeService,
      this.alertService,
      this.storageService,
      this.syncService,
      this.credentialService
    );
    this.services.push(this.keyRecoveryService);
  }

  private createSessionManager() {
    this.sessionManager = new SNSessionManager(
      this.storageService,
      this.apiService,
      this.alertService,
      this.protocolService,
      this.challengeService,
<<<<<<< HEAD
      this.webSocketsService,
=======
      this.permissionsService
>>>>>>> c9c976f1
    );
    this.serviceObservers.push(
      this.sessionManager.addEventObserver(async (event) => {
        switch (event) {
          case SessionEvent.Restored: {
            void (async () => {
              await this.sync();
              if (this.protocolService.needsNewRootKeyBasedItemsKey()) {
                void this.protocolService
                  .createNewDefaultItemsKey()
                  .then(() => {
                    void this.sync();
                  });
              }
            })();
            break;
          }
          case SessionEvent.Revoked: {
            /** Keep a reference to the soon-to-be-cleared alertService */
            const alertService = this.alertService;
            await this.signOut(true);
            void alertService.alert(SessionStrings.CurrentSessionRevoked);
            break;
          }
          default: {
            assertUnreachable(event);
          }
        }
      })
    );
    this.services.push(this.sessionManager);
  }

  private createSyncManager() {
    this.syncService = new SNSyncService(
      this.itemManager,
      this.sessionManager,
      this.protocolService,
      this.storageService,
      this.payloadManager,
      this.apiService,
      this.historyManager,
      this.deviceInterface.interval
    );
    const syncEventCallback = async (eventName: SyncEvent) => {
      const appEvent = applicationEventForSyncEvent(eventName);
      if (appEvent) {
        await this.notifyEvent(appEvent);
      }
      await this.protocolService.onSyncEvent(eventName);
    };
    const uninstall = this.syncService.addEventObserver(syncEventCallback);
    this.serviceObservers.push(uninstall);
    this.services.push(this.syncService);
  }

  private createChallengeService() {
    this.challengeService = new ChallengeService(
      this.storageService,
      this.protocolService
    );
    this.services.push(this.challengeService);
  }

  private createProtectionService() {
    this.protectionService = new SNProtectionService(
      this.protocolService,
      this.challengeService,
      this.storageService,
      this.itemManager
    );
    this.serviceObservers.push(
      this.protectionService.addEventObserver((event) => {
        if (event === ProtectionEvent.SessionExpiryDateChanged) {
          void this.notifyEvent(
            ApplicationEvent.ProtectionSessionExpiryDateChanged
          );
        }
      })
    );
    this.services.push(this.protectionService);
  }

  private createHistoryManager() {
    this.historyManager = new SNHistoryManager(
      this.itemManager,
      this.storageService,
      this.apiService,
      this.protocolService,
      this.deviceInterface
    );
    this.services.push(this.historyManager);
  }

  private createActionsManager() {
    this.actionsManager = new SNActionsService(
      this.itemManager,
      this.alertService,
      this.deviceInterface,
      this.httpService,
      this.payloadManager,
      this.protocolService,
      this.syncService
    );
    this.serviceObservers.push(
      this.credentialService.addEventObserver((event) => {
        switch (event) {
          case AccountEvent.SignedInOrRegistered: {
            void this.notifyEvent(ApplicationEvent.SignedIn);
            break;
          }
          default: {
            assertUnreachable(event);
          }
        }
      })
    );
    this.services.push(this.actionsManager);
  }

  private createPreferencesService() {
    this.preferencesService = new SNPreferencesService(
      this.singletonManager,
      this.itemManager,
      this.syncService
    );
    this.serviceObservers.push(
      this.preferencesService.addEventObserver(() => {
        void this.notifyEvent(ApplicationEvent.PreferencesChanged);
      })
    );
    this.services.push(this.preferencesService);
  }

  private createSettingsService() {
    this.settingsService = new SNSettingsService(
      this.sessionManager,
      this.apiService
    );
  }

  private getClass<T>(base: T) {
    const swapClass = this.swapClasses.find(
      (candidate) => candidate.swap === base
    );
    if (swapClass) {
      return swapClass.with as T;
    } else {
      return base;
    }
  }
}<|MERGE_RESOLUTION|>--- conflicted
+++ resolved
@@ -100,12 +100,9 @@
 import { PayloadFormat } from './protocol/payloads';
 import { ProtectionEvent } from './services/protection_service';
 import { RemoteSession } from '.';
-<<<<<<< HEAD
 import { SNWebSocketsService } from './services/api/websockets_service';
-=======
 import { SettingName } from '@standardnotes/settings';
 import { SNSettingsService } from './services/settings_service';
->>>>>>> c9c976f1
 
 /** How often to automatically sync, in milliseconds */
 const DEFAULT_AUTO_SYNC_INTERVAL = 30_000;
@@ -147,11 +144,8 @@
   private preferencesService!: SNPreferencesService;
   private featuresService!: SNFeaturesService;
   private credentialService!: SNCredentialService;
-<<<<<<< HEAD
   private webSocketsService!: SNWebSocketsService;
-=======
   private settingsService!: SNSettingsService;
->>>>>>> c9c976f1
 
   private eventHandlers: ApplicationObserver[] = [];
   private services: PureService<any, any>[] = [];
@@ -1521,11 +1515,8 @@
     (this.preferencesService as unknown) = undefined;
     (this.featuresService as unknown) = undefined;
     (this.credentialService as unknown) = undefined;
-<<<<<<< HEAD
     (this.webSocketsService as unknown) = undefined;
-=======
     (this.settingsService as unknown) = undefined;
->>>>>>> c9c976f1
 
     this.services = [];
   }
@@ -1582,12 +1573,7 @@
     this.apiService = new SNApiService(
       this.httpService,
       this.storageService,
-<<<<<<< HEAD
       this.defaultHost,
-=======
-      this.permissionsService,
-      this.defaultHost
->>>>>>> c9c976f1
     );
     this.services.push(this.apiService);
   }
@@ -1677,11 +1663,7 @@
       this.alertService,
       this.protocolService,
       this.challengeService,
-<<<<<<< HEAD
       this.webSocketsService,
-=======
-      this.permissionsService
->>>>>>> c9c976f1
     );
     this.serviceObservers.push(
       this.sessionManager.addEventObserver(async (event) => {
