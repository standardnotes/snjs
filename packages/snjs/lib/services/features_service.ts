--- conflicted
+++ resolved
@@ -150,17 +150,13 @@
               );
             }
           } else {
-<<<<<<< HEAD
-            await this.itemManager.createItem(feature.content_type, itemContent);
-=======
-            const newItem = await this.itemManager.createItem(feature.contentType, itemContent);
+            const newItem = await this.itemManager.createItem(feature.content_type, itemContent);
             if (expired) {
               this.componentManager.setReadonlyStateForComponent(
                 newItem as SNComponent,
                 expired
               );
             }
->>>>>>> 97189924
           }
           break;
         default:
