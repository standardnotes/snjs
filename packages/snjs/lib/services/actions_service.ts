--- conflicted
+++ resolved
@@ -133,8 +133,6 @@
           return new Action(action);
         })
       : [];
-<<<<<<< HEAD
-
     const mutator = new ActionsExtensionMutator(
       extension,
       MutationType.UserInteraction
@@ -147,15 +145,6 @@
 
     const payloadResult = mutator.getResult();
     return CreateItemFromPayload(payloadResult) as SNActionsExtension;
-=======
-    await this.itemManager.changeActionsExtension(extension.uuid, (mutator) => {
-      mutator.deprecation = response.deprecation!;
-      mutator.description = description;
-      mutator.supported_types = supported_types;
-      mutator.actions = actions;
-    });
-    return this.itemManager.findItem(extension.uuid) as SNActionsExtension;
->>>>>>> 81a47d47
   }
 
   public async runAction(
