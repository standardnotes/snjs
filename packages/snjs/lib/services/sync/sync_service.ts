import { SyncEvent } from '@Services/sync/events';
import { StorageKey } from '@Lib/storage_keys';
import { UuidString } from './../../types';
import { ItemManager } from '@Services/item_manager';
import { SyncResponse } from '@Services/sync/response';
import { MutationType, SNItem } from '@Models/core/item';
import { PurePayload } from '@Payloads/pure_payload';
import { PayloadManager } from './../payload_manager';
import { SNStorageService } from './../storage_service';
import { SNProtocolService } from './../protocol_service';
import {
  isNullOrUndefined,
  removeFromIndex,
  sleep,
  subtractFromArray,
} from '@Lib/utils';
import { PureService } from '@Services/pure_service';
import { SortPayloadsByRecentAndContentPriority } from '@Services/sync/utils';
import { SyncOpStatus } from '@Services/sync/sync_op_status';
import { SyncState } from '@Services/sync/sync_state';
import { AccountDownloader } from '@Services/sync/account/downloader';
import { SyncResponseResolver } from '@Services/sync/account/response_resolver';
import { AccountSyncOperation } from '@Services/sync/account/operation';
import { OfflineSyncOperation } from '@Services/sync/offline/operation';
import { DeltaOutOfSync } from '@Payloads/deltas';
import { PayloadField } from '@Payloads/fields';
import { PayloadSource } from '@Payloads/sources';
import { ImmutablePayloadCollection } from '@Protocol/collection/payload_collection';
import { PayloadsByAlternatingUuid } from '@Payloads/functions';
import { CreateMaxPayloadFromAnyObject } from '@Payloads/generator';
import { EncryptionIntent } from '@Protocol/intents';
import { ContentType } from '@Models/content_types';
import { CreateItemFromPayload } from '@Models/generator';
import { Uuids } from '@Models/functions';
import { SyncSignal, SyncStats } from '@Services/sync/signals';
import { SNSessionManager } from '../api/session_manager';
import { SNApiService } from '../api/api_service';
import { SNAlertService } from '../alert_service';
import { SNLog } from '@Lib/log';

const DEFAULT_DATABASE_LOAD_BATCH_SIZE = 100;
const DEFAULT_MAX_DISCORDANCE = 5;
const DEFAULT_MAJOR_CHANGE_THRESHOLD = 15;
const INVALID_SESSION_RESPONSE_STATUS = 401;

export enum SyncQueueStrategy {
  /**
   * Promise will be resolved on the next sync request after the current one completes.
   * If there is no scheduled sync request, one will be scheduled.
   */
  ResolveOnNext = 1,
  /**
   * A new sync request is guarenteed to be generated for your request, no matter how long it takes.
   * Promise will be resolved whenever this sync request is processed in the serial queue.
   */
  ForceSpawnNew = 2,
}

export enum SyncModes {
  /**
   * Performs a standard sync, uploading any dirty items and retrieving items.
   */
  Default = 1,
  /**
   * The first sync for an account, where we first want to download all remote items first
   * before uploading any dirty items. This allows a consumer, for example, to download
   * all data to see if user has an items key, and if not, only then create a new one.
   */
  DownloadFirst = 2,
}

export enum SyncSources {
  External = 1,
  SpawnQueue = 2,
  ResolveQueue = 3,
  MoreDirtyItems = 4,
  AfterDownloadFirst = 5,
  IntegrityCheck = 6,
  ResolveOutOfSync = 7,
}

export type SyncOptions = {
  queueStrategy?: SyncQueueStrategy;
  mode?: SyncModes;
  /** Whether the server should compute and return an integrity hash. */
  checkIntegrity?: boolean;
  /** Internally used to keep track of how sync requests were spawned. */
  source?: SyncSources;
  /** Whether to await any sync requests that may be queued from this call. */
  awaitAll?: boolean;
};

type SyncPromise = {
  resolve: (value?: any) => void;
  reject: () => void;
  options?: SyncOptions;
};

/**
 * Non-encrypted types are items whose values a server must be able to read.
 * These include server extensions (such as a note history endpoint), and
 * multi-factor authentication items, which include a secret value that the server
 * needs to be able to read in order to enforce.
 */
const NonEncryptedTypes = Object.freeze([
  ContentType.Mfa,
  ContentType.ServerExtension,
]);

/**
 * The sync service orchestrates with the model manager, api service, and storage service
 * to ensure consistent state between the three. When a change is made to an item, consumers
 * call the sync service's sync function to first persist pending changes to local storage.
 * Then, the items are uploaded to the server. The sync service handles server responses,
 * including mapping any retrieved items to application state via model manager mapping.
 * After each sync request, any changes made or retrieved are also persisted locally.
 * The sync service largely does not perform any task unless it is called upon.
 */
<<<<<<< HEAD
export class SNSyncService extends PureService<
  SyncEvent,
  SyncResponse | { source: SyncSources }
> {

  private sessionManager?: SNSessionManager
  private protocolService?: SNProtocolService
  private storageService?: SNStorageService
  private modelManager?: PayloadManager
  private itemManager?: ItemManager
  private apiService?: SNApiService
  private interval: any
  private state?: SyncState
  private opStatus!: SyncOpStatus

  private resolveQueue: SyncPromise[] = []
  private spawnQueue: SyncPromise[] = []
=======
export class SNSyncService extends PureService<SyncEvent> {
  private sessionManager?: SNSessionManager;
  private protocolService?: SNProtocolService;
  private storageService?: SNStorageService;
  private payloadManager?: PayloadManager;
  private itemManager?: ItemManager;
  private apiService?: SNApiService;
  private interval: any;
  private state?: SyncState;
  private opStatus!: SyncOpStatus;

  private resolveQueue: SyncPromise[] = [];
  private spawnQueue: SyncPromise[] = [];
>>>>>>> f2ec366d

  /* A DownloadFirst sync must always be the first sync completed */
  private completedOnlineDownloadFirstSync = false;

  private majorChangeThreshold = DEFAULT_MAJOR_CHANGE_THRESHOLD;
  private maxDiscordance = DEFAULT_MAX_DISCORDANCE;
  private locked = false;
  private databaseLoaded = false;

  private syncToken?: string;
  private cursorToken?: string;

  private syncLock = false;
  private _simulate_latency?: any;

  /** Content types appearing first are always mapped first */
  private readonly localLoadPriorty = [
    ContentType.ItemsKey,
    ContentType.UserPrefs,
    ContentType.Component,
    ContentType.Theme,
  ];

  constructor(
    itemManager: ItemManager,
    sessionManager: SNSessionManager,
    protocolService: SNProtocolService,
    storageService: SNStorageService,
    payloadManager: PayloadManager,
    apiService: SNApiService,
    interval: any
  ) {
    super();
    this.itemManager = itemManager;
    this.sessionManager = sessionManager;
    this.protocolService = protocolService;
    this.payloadManager = payloadManager;
    this.storageService = storageService;
    this.apiService = apiService;
    this.interval = interval;

    this.initializeStatus();
    this.initializeState();
  }

  /**
   * If the database has been newly created (because its new or was previously destroyed)
   * we want to reset any sync tokens we have.
   */
  public async onNewDatabaseCreated() {
    if (await this.getLastSyncToken()) {
      await this.clearSyncPositionTokens();
    }
  }

  public deinit() {
    this.sessionManager = undefined;
    this.itemManager = undefined;
    this.protocolService = undefined;
    this.payloadManager = undefined;
    this.storageService = undefined;
    this.apiService = undefined;
    this.interval = undefined;
    this.state!.reset();
    this.opStatus!.reset();
    this.state = undefined;
    (this.opStatus as any) = undefined;
    this.resolveQueue.length = 0;
    this.spawnQueue.length = 0;
    super.deinit();
  }

  private initializeStatus() {
    this.opStatus = new SyncOpStatus(this.interval, (event) => {
      this.notifyEvent(event);
    });
  }

  private initializeState() {
    this.state = new SyncState((event) => {
      if (event === SyncEvent.EnterOutOfSync) {
        this.notifyEvent(SyncEvent.EnterOutOfSync);
      } else if (event === SyncEvent.ExitOutOfSync) {
        this.notifyEvent(SyncEvent.ExitOutOfSync);
      }
    }, this.maxDiscordance);
  }

  public lockSyncing() {
    this.locked = true;
  }

  public unlockSyncing() {
    this.locked = false;
  }

  public isOutOfSync() {
    return this.state!.isOutOfSync();
  }

  public getLastSyncDate() {
    return this.state!.lastSyncDate;
  }

  public getStatus() {
    return this.opStatus;
  }

  /**
   * Called by application when sign in or registration occurs.
   */
  public resetSyncState() {
    this.state!.reset();
  }

  public isDatabaseLoaded() {
    return this.databaseLoaded;
  }

  /**
   * Used in tandem with `loadDatabasePayloads`
   */
  public async getDatabasePayloads() {
    return this.storageService!.getAllRawPayloads().catch((error) => {
      this.notifyEvent(SyncEvent.DatabaseReadError, error);
      throw error;
    });
  }

  /**
   * @param rawPayloads - use `getDatabasePayloads` to get these payloads.
   * They are fed as a parameter so that callers don't have to await the loading, but can
   * await getting the raw payloads from storage
   */
  public async loadDatabasePayloads(rawPayloads: any[]) {
    if (this.databaseLoaded) {
      throw 'Attempting to initialize already initialized local database.';
    }
    if (rawPayloads.length === 0) {
      this.databaseLoaded = true;
      this.opStatus!.setDatabaseLoadStatus(0, 0, true);
      return;
    }
    const unsortedPayloads = rawPayloads
      .map((rawPayload) => {
        try {
          return CreateMaxPayloadFromAnyObject(rawPayload);
        } catch (e) {
          console.error('Creating payload failed', e);
          return undefined;
        }
      })
      .filter((payload) => !isNullOrUndefined(payload));

    const payloads = SortPayloadsByRecentAndContentPriority(
      unsortedPayloads as PurePayload[],
      this.localLoadPriorty
    );
    /** Decrypt and map items keys first */
    const itemsKeysPayloads = payloads.filter((payload: PurePayload) => {
      return payload.content_type === ContentType.ItemsKey;
    });
    subtractFromArray(payloads, itemsKeysPayloads);
    const decryptedItemsKeys = await this.protocolService!.payloadsByDecryptingPayloads(
      itemsKeysPayloads
    );
    await this.payloadManager!.emitPayloads(
      decryptedItemsKeys,
      PayloadSource.LocalRetrieved
    );
    /** Map in batches to give interface a chance to update */
    const payloadCount = payloads.length;
    const batchSize = DEFAULT_DATABASE_LOAD_BATCH_SIZE;
    const numBatches = Math.ceil(payloadCount / batchSize);
    for (let batchIndex = 0; batchIndex < numBatches; batchIndex++) {
      const currentPosition = batchIndex * batchSize;
      const batch = payloads.slice(
        currentPosition,
        currentPosition + batchSize
      );
      const decrypted = await this.protocolService!.payloadsByDecryptingPayloads(
        batch
      );
      await this.payloadManager!.emitPayloads(
        decrypted,
        PayloadSource.LocalRetrieved
      );
      this.notifyEvent(SyncEvent.LocalDataIncrementalLoad);
      this.opStatus!.setDatabaseLoadStatus(
        currentPosition,
        payloadCount,
        false
      );
    }
    this.databaseLoaded = true;
    this.opStatus!.setDatabaseLoadStatus(0, 0, true);
  }

  private async setLastSyncToken(token: string) {
    this.syncToken = token;
    return this.storageService!.setValue(StorageKey.LastSyncToken, token);
  }

  private async setPaginationToken(token: string) {
    this.cursorToken = token;
    if (token) {
      return this.storageService!.setValue(StorageKey.PaginationToken, token);
    } else {
      return this.storageService!.removeValue(StorageKey.PaginationToken);
    }
  }

  private async getLastSyncToken() {
    if (!this.syncToken) {
      this.syncToken = await this.storageService!.getValue(
        StorageKey.LastSyncToken
      );
    }
    return this.syncToken!;
  }

  private async getPaginationToken() {
    if (!this.cursorToken) {
      this.cursorToken = await this.storageService!.getValue(
        StorageKey.PaginationToken
      );
    }
    return this.cursorToken!;
  }

  private async clearSyncPositionTokens() {
    this.syncToken = undefined;
    this.cursorToken = undefined;
    await this.storageService!.removeValue(StorageKey.LastSyncToken);
    await this.storageService!.removeValue(StorageKey.PaginationToken);
  }

  private async itemsNeedingSync() {
    const items = this.itemManager!.getDirtyItems();
    return items;
  }

  private async alternateUuidForItem(uuid: UuidString) {
    const item = this.itemManager!.findItem(uuid)!;
    const payload = CreateMaxPayloadFromAnyObject(item);
    const results = await PayloadsByAlternatingUuid(
      payload,
      this.payloadManager!.getMasterCollection()
    );
    await this.payloadManager!.emitPayloads(results, PayloadSource.LocalChanged);
    await this.persistPayloads(results);
    return this.itemManager!.findItem(results[0].uuid!);
  }

  /**
   * Mark all items as dirty and needing sync, then persist to storage.
   * @param alternateUuids
   * In the case of signing in and merging local data, we alternate UUIDs
   * to avoid overwriting data a user may retrieve that has the same UUID.
   * Alternating here forces us to to create duplicates of the items instead.
   */
  public async markAllItemsAsNeedingSync(alternateUuids: boolean) {
    this.log('Marking all items as needing sync');
    if (alternateUuids) {
      /** Make a copy of the array, as alternating uuid will affect array */
      const items = this.itemManager!.items.filter((item) => {
        return !item.errorDecrypting;
      }).slice();
      for (const item of items) {
        await this.alternateUuidForItem(item.uuid);
      }
    }
    const items = this.itemManager!.items;
    const payloads = items.map((item) => {
      return CreateMaxPayloadFromAnyObject(item, {
        dirty: true,
        dirtiedDate: new Date(),
      });
    });
    await this.payloadManager!.emitPayloads(payloads, PayloadSource.LocalChanged);
    await this.persistPayloads(payloads);
  }

  /**
   * Return the payloads that need local persistence, before beginning a sync.
   * This way, if the application is closed before a sync request completes,
   * pending data will be saved to disk, and synced the next time the app opens.
   */
  private async popPayloadsNeedingPreSyncSave(from: PurePayload[]) {
    const lastPreSyncSave = this.state!.lastPreSyncSave;
    if (!lastPreSyncSave) {
      return from;
    }
    /** dirtiedDate can be null if the payload was created as dirty */
    const payloads = from.filter((candidate) => {
      return !candidate.dirtiedDate || candidate.dirtiedDate > lastPreSyncSave;
    });
    this.state!.lastPreSyncSave = new Date();
    return payloads;
  }

  private queueStrategyResolveOnNext() {
    return new Promise((resolve, reject) => {
      this.resolveQueue.push({ resolve, reject });
    });
  }

  private queueStrategyForceSpawnNew(options: SyncOptions) {
    return new Promise((resolve, reject) => {
      this.spawnQueue.push({ resolve, reject, options });
    });
  }

  /**
   * For timing strategy SyncQueueStrategy.ForceSpawnNew, we will execute a whole sync request
   * and pop it from the queue.
   */
  private popSpawnQueue() {
    if (this.spawnQueue.length === 0) {
      return null;
    }
    const promise = this.spawnQueue[0];
    removeFromIndex(this.spawnQueue, 0);
    this.log('Syncing again from spawn queue');
    return this.sync({
      queueStrategy: SyncQueueStrategy.ForceSpawnNew,
      source: SyncSources.SpawnQueue,
      ...promise.options,
    })
      .then(() => {
        promise.resolve();
      })
      .catch(() => {
        promise.reject();
      });
  }

  /**
   * Certain content types should not be encrypted when sending to server,
   * such as server extensions
   */
  private async payloadsByPreparingForServer(payloads: PurePayload[]) {
    return this.protocolService!.payloadsByEncryptingPayloads(
      payloads,
      (payload) => {
        return NonEncryptedTypes.includes(payload.content_type!)
          ? EncryptionIntent.SyncDecrypted
          : EncryptionIntent.Sync;
      }
    );
  }

  public async downloadFirstSync(
    waitTimeOnFailureMs: number,
    otherSyncOptions?: SyncOptions
  ) {
    const maxTries = 5;
    for (let i = 0; i < maxTries; i++) {
      await this.sync({
        mode: SyncModes.DownloadFirst,
        queueStrategy: SyncQueueStrategy.ForceSpawnNew,
        ...otherSyncOptions,
      }).catch(console.error);
      if (this.completedOnlineDownloadFirstSync) {
        return;
      } else {
        await sleep(waitTimeOnFailureMs);
      }
    }
    console.error(`Failed downloadFirstSync after ${maxTries} tries`);
  }

  public async sync(options: SyncOptions = {}): Promise<any> {
    /** Hard locking, does not apply to locking modes below */
    if (this.locked) {
      this.log('Sync Locked');
      return;
    }

    /**
     * Allows us to lock this function from triggering duplicate network requests.
     * There are two types of locking checks:
     * 1. syncLocked(): If a call to sync() call has begun preparing to be sent to the server.
     *                  but not yet completed all the code below before reaching that point.
     *                  (before reaching opStatus.setDidBegin).
     * 2. syncOpInProgress: If a sync() call is in flight to the server.
     */
    const syncLocked = () => {
      return this.syncLock;
    };
    const captureLock = () => {
      this.syncLock = true;
    };
    const releaseLock = () => {
      this.syncLock = false;
    };

    const syncInProgress = this.opStatus!.syncInProgress;
    const databaseLoaded = this.databaseLoaded;
    const canExecuteSync = !syncLocked();
    if (canExecuteSync && databaseLoaded && !syncInProgress) {
      captureLock();
    }

    if (!options.source) {
      options.source = SyncSources.External;
    }

    const items = await this.itemsNeedingSync();
    /** Items that have never been synced and marked as deleted should not be
     * uploaded to server, and instead deleted directly after sync completion. */
    const neverSyncedDeleted = items.filter((item) => {
      return item.neverSynced && item.deleted;
    });
    subtractFromArray(items, neverSyncedDeleted);

    const decryptedPayloads = items.map((item) => {
      return item.payloadRepresentation();
    });

    const payloadsNeedingSave = await this.popPayloadsNeedingPreSyncSave(
      decryptedPayloads
    );
    await this.persistPayloads(payloadsNeedingSave);

    /** The in time resolve queue refers to any sync requests that were made while we still
     * have not sent out the current request. So, anything in the in time resolve queue
     * will have made it in time to piggyback on the current request. Anything that comes
     * _after_ in-time will schedule a new sync request. */
    const inTimeResolveQueue = this.resolveQueue.slice();

    const useStrategy = !isNullOrUndefined(options.queueStrategy)
      ? options.queueStrategy
      : SyncQueueStrategy.ResolveOnNext;
    if (syncInProgress || !databaseLoaded || !canExecuteSync) {
      this.log(
        !canExecuteSync
          ? 'Another function call has begun preparing for sync.'
          : syncInProgress
          ? 'Attempting to sync while existing sync in progress.'
          : 'Attempting to sync before local database has loaded.'
      );
      if (useStrategy === SyncQueueStrategy.ResolveOnNext) {
        return this.queueStrategyResolveOnNext();
      } else if (useStrategy === SyncQueueStrategy.ForceSpawnNew) {
        return this.queueStrategyForceSpawnNew({
          mode: options.mode,
          checkIntegrity: options.checkIntegrity,
          source: options.source,
        });
      } else {
        throw Error(`Unhandled timing strategy ${useStrategy}`);
      }
    }
    /** Lock syncing immediately after checking in progress above */
    this.opStatus!.setDidBegin();
    this.notifyEvent(SyncEvent.SyncWillBegin);
    /* Subtract from array as soon as we're sure they'll be called.
    resolves are triggered at the end of this function call */
    subtractFromArray(this.resolveQueue, inTimeResolveQueue);

    /** lastSyncBegan must be set *after* any point we may have returned above.
     * Setting this value means the item was 100% sent to the server. */
    const beginDate = new Date();
    if (items.length > 0) {
      await this.itemManager!.changeItems(
        Uuids(items),
        (mutator) => {
          mutator.lastSyncBegan = beginDate;
        },
        MutationType.NonDirtying,
        PayloadSource.PreSyncSave
      );
    }

    const erroredState =
      this.protocolService!.hasAccount() !== this.sessionManager!.online();
    if (erroredState) {
      this.handleInvalidSessionState();
    }

    const online = this.sessionManager!.online();
    const useMode = ((tryMode) => {
      if (online && !this.completedOnlineDownloadFirstSync) {
        return SyncModes.DownloadFirst;
      } else if (!isNullOrUndefined(tryMode)) {
        return tryMode;
      } else {
        return SyncModes.Default;
      }
    })(options.mode);

    let uploadPayloads: PurePayload[] = [];
    if (useMode === SyncModes.Default) {
      if (online && !this.completedOnlineDownloadFirstSync) {
        throw Error(
          'Attempting to default mode sync without having completed initial.'
        );
      }
      if (online) {
        uploadPayloads = await this.payloadsByPreparingForServer(
          decryptedPayloads
        );
      } else {
        uploadPayloads = decryptedPayloads;
      }
    } else if (useMode === SyncModes.DownloadFirst) {
      uploadPayloads = [];
    }

    let operation;
    if (online) {
      operation = await this.syncOnlineOperation(
        uploadPayloads,
        options.checkIntegrity!,
        options.source!,
        useMode
      );
    } else {
      operation = await this.syncOfflineOperation(
        uploadPayloads,
        options.source,
        useMode
      );
    }
    await operation.run();
    this.opStatus!.setDidEnd();
    releaseLock();

    if (this.opStatus!.hasError()) {
      return;
    }

    this.opStatus!.reset();
    this.state!.lastSyncDate = new Date();
    if (
      operation instanceof AccountSyncOperation &&
      operation.numberOfItemsInvolved >= this.majorChangeThreshold
    ) {
      this.notifyEvent(SyncEvent.MajorDataChange);
    }
    if (neverSyncedDeleted.length > 0) {
      await this.handleNeverSyncedDeleted(neverSyncedDeleted);
    }
    if (useMode !== SyncModes.DownloadFirst) {
      await this.notifyEvent(SyncEvent.FullSyncCompleted, {
        source: options.source,
      });
    }

    if (useMode === SyncModes.DownloadFirst) {
      if (online) {
        this.completedOnlineDownloadFirstSync = true;
      }
      await this.notifyEvent(SyncEvent.DownloadFirstSyncCompleted);
      /** Perform regular sync now that we've finished download first sync */
      await this.sync({
        source: SyncSources.AfterDownloadFirst,
        checkIntegrity: true,
        awaitAll: options.awaitAll,
      });
    } else if (!this.popSpawnQueue() && this.resolveQueue.length > 0) {
      this.log('Syncing again from resolve queue');
      /** No need to await. */
      const promise = this.sync({
        source: SyncSources.ResolveQueue,
        checkIntegrity: options.checkIntegrity,
      });
      if (options.awaitAll) {
        await promise;
      }
    } else if ((await this.itemsNeedingSync()).length > 0) {
      /**
       * As part of the just concluded sync operation, more items may have
       * been dirtied (like conflicts), and the caller may want to await the
       * full resolution of these items.
       */
      await this.sync({
        source: SyncSources.MoreDirtyItems,
        checkIntegrity: options.checkIntegrity,
        awaitAll: options.awaitAll,
      });
    } else if (
      operation instanceof AccountSyncOperation &&
      operation.checkIntegrity
    ) {
      if (this.state!.needsSync && operation.done) {
        this.log('Syncing again from integrity check');
        const promise = this.sync({
          checkIntegrity: true,
          queueStrategy: SyncQueueStrategy.ForceSpawnNew,
          source: SyncSources.IntegrityCheck,
          awaitAll: options.awaitAll,
        });
        if (options.awaitAll) {
          await promise;
        }
      }
    } else {
      this.state!.clearIntegrityHashes();
    }
    /**
     * For timing strategy SyncQueueStrategy.ResolveOnNext.
     * Execute any callbacks pulled before this sync request began.
     * Calling resolve on the callbacks should be the last thing we do in this function,
     * to simulate calling .sync as if it went through straight to the end without having
     * to be queued.
     */
    for (const callback of inTimeResolveQueue) {
      callback.resolve();
    }
  }

  /**
   * This is a temporary patch for users in mobile where for some reason the session+user
   * object go missing, and results in errorless sync in mistaken no account state.
   * Mobile will use protocolService.hasAccount(), which checks key state for account status,
   * to display a sign out button, whereas sync below will use sessionManager for account status,
   * which checks for existence of session object. These two states should be equivalent,
   * but if they're not, it means we're in an errored state.
   */
  private handleInvalidSessionState() {
    SNLog.error(Error('Session missing while attempting to sync.'));
    this.sessionManager!.reauthenticateInvalidSession();
  }

  private async syncOnlineOperation(
    payloads: PurePayload[],
    checkIntegrity: boolean,
    source: SyncSources,
    mode: SyncModes
  ) {
    this.log(
      'Syncing online user',
      'source:',
      source,
      'integrity check',
      checkIntegrity,
      'mode:',
      mode,
      'payloads:',
      payloads
    );
    const operation = new AccountSyncOperation(
      payloads,
      async (type: SyncSignal, response?: SyncResponse, stats?: SyncStats) => {
        switch (type) {
          case SyncSignal.Response:
            if (response!.hasError) {
              await this.handleErrorServerResponse(response!);
            } else {
              await this.handleSuccessServerResponse(operation, response!);
            }
            break;
          case SyncSignal.StatusChanged:
            this.opStatus!.setUploadStatus(
              stats!.completedUploadCount,
              stats!.totalUploadCount
            );
            break;
        }
      },
      await this.getLastSyncToken(),
      await this.getPaginationToken(),
      checkIntegrity,
      this.apiService!
    );
    return operation;
  }

  private async syncOfflineOperation(
    payloads: PurePayload[],
    source: SyncSources,
    mode: SyncModes
  ) {
    this.log(
      'Syncing offline user',
      'source:',
      source,
      'mode:',
      mode,
      'payloads:',
      payloads
    );
    const operation = new OfflineSyncOperation(
      payloads,
      async (type: SyncSignal, response?: SyncResponse) => {
        if (type === SyncSignal.Response) {
          await this.handleOfflineResponse(response!);
        }
      }
    );
    return operation;
  }

  private async handleOfflineResponse(response: SyncResponse) {
    this.log('Offline Sync Response', response.rawResponse);
    const payloadsToEmit = response.savedPayloads;
    if (payloadsToEmit.length > 0) {
      await this.payloadManager!.emitPayloads(
        payloadsToEmit,
        PayloadSource.LocalSaved
      );
      const payloadsToPersist = this.payloadManager!.find(
        Uuids(payloadsToEmit)
      ) as PurePayload[];
      await this.persistPayloads(payloadsToPersist);
    }

    const deletedPayloads = response.deletedPayloads;
    if (deletedPayloads.length > 0) {
      await this.deletePayloads(deletedPayloads);
    }

    this.opStatus!.clearError();
    this.opStatus!.setDownloadStatus(response.retrievedPayloads.length);

    await this.notifyEvent(SyncEvent.SingleSyncCompleted, response);
  }

  private async handleErrorServerResponse(response: SyncResponse) {
    this.log('Sync Error', response);
    if (response.status === INVALID_SESSION_RESPONSE_STATUS) {
      this.notifyEvent(SyncEvent.InvalidSession);
    }

    this.opStatus!.setError(response.error);
    this.notifyEvent(SyncEvent.SyncError, response.error);
  }

  private async handleSuccessServerResponse(
    operation: AccountSyncOperation,
    response: SyncResponse
  ) {
    if (this._simulate_latency) {
      await sleep(this._simulate_latency.latency);
    }
    this.log('Online Sync Response', response.rawResponse);
    this.setLastSyncToken(response.lastSyncToken!);
    this.setPaginationToken(response.paginationToken!);
    this.opStatus!.clearError();
    this.opStatus!.setDownloadStatus(response.retrievedPayloads.length);

    const decryptedPayloads = [];
    for (const payload of response.allProcessedPayloads) {
      if (payload.deleted || !payload.fields.includes(PayloadField.Content)) {
        /* Deleted payloads, and some payload types
          do not contiain content (like remote saved) */
        continue;
      }
      const decrypted = await this.protocolService!.payloadByDecryptingPayload(
        payload
      );
      decryptedPayloads.push(decrypted);
    }
    const masterCollection = this.payloadManager!.getMasterCollection();
    const resolver = new SyncResponseResolver(
      response,
      decryptedPayloads,
      masterCollection,
      operation.payloadsSavedOrSaving
    );

    const collections = await resolver.collectionsByProcessingResponse();
    for (const collection of collections) {
      const payloadsToPersist = await this.payloadManager!.emitCollection(
        collection
      );
      await this.persistPayloads(payloadsToPersist);
    }
    const deletedPayloads = response.deletedPayloads;
    if (deletedPayloads.length > 0) {
      await this.deletePayloads(deletedPayloads);
    }
    await this.notifyEvent(SyncEvent.SingleSyncCompleted, response);
    if (response.checkIntegrity) {
      const clientHash = await this.computeDataIntegrityHash();
      await this.state!.setIntegrityHashes(
        clientHash!,
        response.integrityHash!
      );
    }
  }

  /**
   * Items that have never been synced and marked as deleted should be cleared
   * as dirty, mapped, then removed from storage.
   */
  private async handleNeverSyncedDeleted(items: SNItem[]) {
    const payloads = items.map((item) => {
      return item.payloadRepresentation({
        dirty: false,
      });
    });
    await this.payloadManager!.emitPayloads(payloads, PayloadSource.LocalChanged);
    await this.persistPayloads(payloads);
  }

  /**
   * @param payloads The decrypted payloads to persist
   */
  public async persistPayloads(payloads: PurePayload[]) {
    if (payloads.length === 0) {
      return;
    }
    return this.storageService!.savePayloads(payloads).catch((error) => {
      this.notifyEvent(SyncEvent.DatabaseWriteError, error);
      throw error;
    });
  }

  private async deletePayloads(payloads: PurePayload[]) {
    return this.persistPayloads(payloads);
  }

  /**
   * Computes a hash of all items updated_at strings joined with a comma.
   * The server will also do the same, to determine whether the client values match server values.
   * @returns A SHA256 digest string (hex).
   */
  private async computeDataIntegrityHash() {
    try {
      const items = this.itemManager!.nonDeletedItems.sort((a, b) => {
        return b.updated_at!.getTime() - a.updated_at!.getTime();
      });
      const dates = items.map((item) => item.updatedAtTimestamp());
      const string = dates.join(',');
      return this.protocolService!.crypto!.sha256(string);
    } catch (e) {
      console.error('Error computing data integrity hash', e);
      return undefined;
    }
  }

  /**
   * Downloads all items and maps to lcoal items to attempt resolve out-of-sync state
   */
  public async resolveOutOfSync() {
    const downloader = new AccountDownloader(
      this.apiService!,
      this.protocolService!,
      undefined,
      'resolve-out-of-sync'
    );
    const payloads = await downloader.run();
    const delta = new DeltaOutOfSync(
      this.payloadManager!.getMasterCollection(),
      ImmutablePayloadCollection.WithPayloads(
        payloads,
        PayloadSource.RemoteRetrieved
      )
    );
    const collection = await delta.resultingCollection();
    await this.payloadManager!.emitCollection(collection);
    await this.persistPayloads(collection.payloads);
    return this.sync({
      checkIntegrity: true,
      source: SyncSources.ResolveOutOfSync,
    });
  }

  public async statelessDownloadAllItems(
    contentType?: ContentType,
    customEvent?: string
  ) {
    const downloader = new AccountDownloader(
      this.apiService!,
      this.protocolService!,
      contentType,
      customEvent
    );

    const payloads = await downloader.run();
    return payloads.map((payload) => {
      return CreateItemFromPayload(payload);
    });
  }

  /** @unit_testing */
  // eslint-disable-next-line camelcase
  ut_setDatabaseLoaded(loaded: boolean) {
    this.databaseLoaded = loaded;
  }

  /** @unit_testing */
  // eslint-disable-next-line camelcase
  ut_clearLastSyncDate() {
    this.state!.lastSyncDate = undefined;
  }

  /** @unit_testing */
  // eslint-disable-next-line camelcase
  ut_beginLatencySimulator(latency: number) {
    this._simulate_latency = {
      latency: latency || 1000,
      enabled: true,
    };
  }

  /** @unit_testing */
  // eslint-disable-next-line camelcase
  ut_endLatencySimulator() {
    this._simulate_latency = null;
  }
}<|MERGE_RESOLUTION|>--- conflicted
+++ resolved
@@ -116,30 +116,14 @@
  * After each sync request, any changes made or retrieved are also persisted locally.
  * The sync service largely does not perform any task unless it is called upon.
  */
-<<<<<<< HEAD
 export class SNSyncService extends PureService<
   SyncEvent,
   SyncResponse | { source: SyncSources }
 > {
-
-  private sessionManager?: SNSessionManager
-  private protocolService?: SNProtocolService
-  private storageService?: SNStorageService
-  private modelManager?: PayloadManager
-  private itemManager?: ItemManager
-  private apiService?: SNApiService
-  private interval: any
-  private state?: SyncState
-  private opStatus!: SyncOpStatus
-
-  private resolveQueue: SyncPromise[] = []
-  private spawnQueue: SyncPromise[] = []
-=======
-export class SNSyncService extends PureService<SyncEvent> {
   private sessionManager?: SNSessionManager;
   private protocolService?: SNProtocolService;
   private storageService?: SNStorageService;
-  private payloadManager?: PayloadManager;
+  private modelManager?: PayloadManager;
   private itemManager?: ItemManager;
   private apiService?: SNApiService;
   private interval: any;
@@ -148,7 +132,6 @@
 
   private resolveQueue: SyncPromise[] = [];
   private spawnQueue: SyncPromise[] = [];
->>>>>>> f2ec366d
 
   /* A DownloadFirst sync must always be the first sync completed */
   private completedOnlineDownloadFirstSync = false;
@@ -398,7 +381,10 @@
       payload,
       this.payloadManager!.getMasterCollection()
     );
-    await this.payloadManager!.emitPayloads(results, PayloadSource.LocalChanged);
+    await this.payloadManager!.emitPayloads(
+      results,
+      PayloadSource.LocalChanged
+    );
     await this.persistPayloads(results);
     return this.itemManager!.findItem(results[0].uuid!);
   }
@@ -428,7 +414,10 @@
         dirtiedDate: new Date(),
       });
     });
-    await this.payloadManager!.emitPayloads(payloads, PayloadSource.LocalChanged);
+    await this.payloadManager!.emitPayloads(
+      payloads,
+      PayloadSource.LocalChanged
+    );
     await this.persistPayloads(payloads);
   }
 
@@ -943,7 +932,10 @@
         dirty: false,
       });
     });
-    await this.payloadManager!.emitPayloads(payloads, PayloadSource.LocalChanged);
+    await this.payloadManager!.emitPayloads(
+      payloads,
+      PayloadSource.LocalChanged
+    );
     await this.persistPayloads(payloads);
   }
 
