--- conflicted
+++ resolved
@@ -1,5 +1,4 @@
 import { EncryptionIntent } from './../../../protocol/intents';
-import { NonEncryptedTypes } from './response_resolver';
 import { SNProtocolService } from './../../protocol_service';
 import { PayloadManager } from './../../payload_manager';
 import { UuidString } from './../../../types';
@@ -9,6 +8,7 @@
 import { ResponseSignalReceiver, SyncSignal } from '@Services/sync/signals';
 import { SNApiService } from '../../api/api_service';
 import { RawSyncResponse } from '@Lib/services/api/responses';
+import { NonEncryptedTypes } from '../filter';
 
 export async function payloadsByPreparingForServer(
   protocolService: SNProtocolService,
@@ -70,24 +70,19 @@
       completedUploadCount: this.totalUploadCount - this.pendingUploadCount,
       totalUploadCount: this.totalUploadCount,
     });
-<<<<<<< HEAD
     const payloads = await payloadsByPreparingForServer(
       this.protocolService,
       this.popPayloads(this.upLimit)
     );
     const rawResponse = await this.apiService.sync(
-=======
-    const payloads = this.popPayloads(this.upLimit);
-    const rawResponse = (await this.apiService.sync(
->>>>>>> 9abb265e
       payloads,
       this.lastSyncToken,
       this.paginationToken,
       this.downLimit,
       this.checkIntegrity,
       undefined,
-      undefined
-    ) as RawSyncResponse);
+      undefined,
+    ) as RawSyncResponse;
     const response = new SyncResponse(rawResponse);
 
     this.responses.push(response);
