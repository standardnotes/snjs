--- conflicted
+++ resolved
@@ -4,24 +4,15 @@
 
 type EventObserver<E, D> = (eventName: E, data?: D) => Promise<void> | void;
 
-<<<<<<< HEAD
 /**
  * E = the name of the event
  * D = the data the event includes
  */
 export abstract class PureService<E = string, D = undefined> {
-
-  private eventObservers: EventObserver<E, D>[] = []
-  public loggingEnabled = false
-  public deviceInterface?: DeviceInterface
-  private criticalPromises: Promise<unknown>[] = []
-=======
-export abstract class PureService<E = string> {
-  private eventObservers: EventObserver<E>[] = [];
+  private eventObservers: EventObserver<E, D>[] = [];
   public loggingEnabled = false;
   public deviceInterface?: DeviceInterface;
-  private criticalPromises: Promise<any>[] = [];
->>>>>>> f2ec366d
+  private criticalPromises: Promise<unknown>[] = [];
 
   public addEventObserver(observer: EventObserver<E, D>): () => void {
     this.eventObservers.push(observer);
@@ -60,7 +51,9 @@
    * parent application instance will await all criticial functions via the `blockDeinit`
    * function before signing out and deiniting.
    */
-  protected async executeCriticalFunction<T = void>(func: () => Promise<T>): Promise<T> {
+  protected async executeCriticalFunction<T = void>(
+    func: () => Promise<T>
+  ): Promise<T> {
     const promise = func();
     this.criticalPromises.push(promise);
     return promise;
