--- conflicted
+++ resolved
@@ -963,13 +963,8 @@
         })
       ).sort();
       requiredPermissions.push({
-<<<<<<< HEAD
         name: ComponentAction.SaveItems,
         content_types: requiredContentTypes
-=======
-        name: ComponentAction.StreamItems,
-        content_types: requiredContentTypes,
->>>>>>> 7a9dfee2
       } as ComponentPermission);
     }
     this.runWithPermissions(component.uuid, requiredPermissions, async () => {
@@ -1080,15 +1075,9 @@
     const item = this.itemManager!.findItem(itemParams.uuid)!;
     const requiredPermissions = [
       {
-<<<<<<< HEAD
         name: ComponentAction.DuplicateItem,
         content_types: [item.content_type!]
       }
-=======
-        name: ComponentAction.StreamItems,
-        content_types: [item.content_type!],
-      },
->>>>>>> 7a9dfee2
     ];
     this.runWithPermissions(component.uuid, requiredPermissions, async () => {
       const duplicate = await this.itemManager!.duplicateItem(item.uuid);
@@ -1110,15 +1099,9 @@
     ) as ContentType[];
     const requiredPermissions: ComponentPermission[] = [
       {
-<<<<<<< HEAD
         name: ComponentAction.CreateItems,
         content_types: uniqueContentTypes
       }
-=======
-        name: ComponentAction.StreamItems,
-        content_types: uniqueContentTypes,
-      },
->>>>>>> 7a9dfee2
     ];
     this.runWithPermissions(component.uuid, requiredPermissions, async () => {
       responseItems = this.responseItemsByRemovingPrivateProperties(
@@ -1175,15 +1158,9 @@
     ).sort() as ContentType[];
     const requiredPermissions: ComponentPermission[] = [
       {
-<<<<<<< HEAD
         name: ComponentAction.DeleteItems,
         content_types: requiredContentTypes
       }
-=======
-        name: ComponentAction.StreamItems,
-        content_types: requiredContentTypes,
-      },
->>>>>>> 7a9dfee2
     ];
     this.runWithPermissions(component.uuid, requiredPermissions, async () => {
       const itemsData = message.data.items!;
@@ -1474,7 +1451,6 @@
     data.lockReadonly = lockReadonly;
   }
 
-<<<<<<< HEAD
   getReadonlyStateForComponent(
     component: SNComponent
   ) {
@@ -1482,13 +1458,6 @@
     return {
       readonly,
       lockReadonly
-=======
-  getReadonlyStateForComponent(component: SNComponent) {
-    const data = this.findOrCreateDataForComponent(component.uuid);
-    return {
-      readonly: data.readonly,
-      lockReadonly: data.lockReadonly,
->>>>>>> 7a9dfee2
     } as ComponentState;
   }
 
