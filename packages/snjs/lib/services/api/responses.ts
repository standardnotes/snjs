--- conflicted
+++ resolved
@@ -36,24 +36,10 @@
 
 export type HttpResponse<T = unknown> = {
   status: StatusCode;
-<<<<<<< HEAD
-  error?: {
-    message: string;
-    status: number;
-    tag?: string;
-    /** In the case of MFA required responses,
-     * the required prompt is returned as part of the error */
-    payload?: {
-      mfa_key?: string;
-    };
-  };
-  data?: T;
-=======
   error?: Error;
   data?: T & {
     error?: Error;
   };
->>>>>>> e2a6374c
   meta?: ResponseMeta;
 };
 
