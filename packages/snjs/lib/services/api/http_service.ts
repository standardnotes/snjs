import { API_MESSAGE_RATE_LIMITED, UNKNOWN_ERROR } from './messages';
import { HttpResponse, StatusCode } from './responses';
import { PureService } from '@Lib/services/pure_service';
import { isNullOrUndefined } from '@Lib/utils';

export enum HttpVerb {
  Get = 'get',
  Post = 'post',
  Patch = 'patch',
  Delete = 'delete',
}

export enum ErrorTag {
  RevokedSession = 'revoked-session',
}

const REQUEST_READY_STATE_COMPLETED = 4;

<<<<<<< HEAD
export type HttpParams = Record<string, unknown>
=======
type HttpParams = Record<string, any>;
>>>>>>> f2ec366d

export type HttpRequest = {
  url: string;
  params?: HttpParams;
  verb: HttpVerb;
  authentication?: string;
};

/**
 * A non-SNJS specific wrapper for XMLHttpRequests
 */
export class SNHttpService extends PureService {
  public async getAbsolute(
    url: string,
    params?: HttpParams,
    authentication?: string
  ): Promise<HttpResponse> {
    return this.runHttp({ url, params, verb: HttpVerb.Get, authentication });
  }

  public async postAbsolute(
    url: string,
    params?: HttpParams,
    authentication?: string
  ): Promise<HttpResponse> {
    return this.runHttp({ url, params, verb: HttpVerb.Post, authentication });
  }

  public async patchAbsolute(
    url: string,
    params: HttpParams,
    authentication?: string
  ): Promise<HttpResponse> {
    return this.runHttp({ url, params, verb: HttpVerb.Patch, authentication });
  }

  public async deleteAbsolute(
    url: string,
    params?: HttpParams,
    authentication?: string
  ): Promise<HttpResponse> {
    return this.runHttp({ url, params, verb: HttpVerb.Delete, authentication });
  }

  public async runHttp(httpRequest: HttpRequest): Promise<HttpResponse> {
    const request = this.createXmlRequest(httpRequest);
    return this.runRequest(request, httpRequest.verb, httpRequest.params);
  }

  private createXmlRequest(httpRequest: HttpRequest) {
    const request = new XMLHttpRequest();
    if (
      httpRequest.params &&
      httpRequest.verb === HttpVerb.Get &&
      Object.keys(httpRequest.params).length > 0
    ) {
      httpRequest.url = this.urlForUrlAndParams(
        httpRequest.url,
        httpRequest.params
      );
    }
    request.open(httpRequest.verb, httpRequest.url, true);
    request.setRequestHeader('Content-type', 'application/json');
    if (httpRequest.authentication) {
      request.setRequestHeader(
        'Authorization',
        'Bearer ' + httpRequest.authentication
      );
    }
    return request;
  }

  private async runRequest(
    request: XMLHttpRequest,
    verb: HttpVerb,
    params?: HttpParams
  ): Promise<HttpResponse> {
    return new Promise((resolve, reject) => {
      request.onreadystatechange = () => {
        this.stateChangeHandlerForRequest(request, resolve, reject);
      };
      if (
        verb === HttpVerb.Post ||
        verb === HttpVerb.Patch ||
        verb === HttpVerb.Delete
      ) {
        request.send(JSON.stringify(params));
      } else {
        request.send();
      }
    });
  }

  private stateChangeHandlerForRequest(
    request: XMLHttpRequest,
    resolve: (response: HttpResponse) => void,
    reject: (response: HttpResponse) => void
  ) {
    if (request.readyState !== REQUEST_READY_STATE_COMPLETED) {
      return;
    }
    const httpStatus = request.status;
    const response: HttpResponse = {
      status: httpStatus,
    };
    try {
      if (httpStatus !== StatusCode.HttpStatusNoContent) {
        const body = JSON.parse(request.responseText);
        if (!body.data) {
          response.data = body;
        }
        Object.assign(response, body);
      }
    } catch (error) {
      console.error(error);
    }
    if (
      httpStatus >= StatusCode.HttpStatusMinSuccess &&
      httpStatus <= StatusCode.HttpStatusMaxSuccess
    ) {
      resolve(response);
    } else {
      if (httpStatus === StatusCode.HttpStatusForbidden) {
        response.error = {
          message: API_MESSAGE_RATE_LIMITED,
          status: httpStatus,
        };
      } else if (isNullOrUndefined(response.error)) {
        response.error = { message: UNKNOWN_ERROR, status: httpStatus };
      }
      reject(response);
    }
  }

  private urlForUrlAndParams(url: string, params: HttpParams) {
<<<<<<< HEAD
    const keyValueString = Object.keys(params).map((key) => {
      return key + '=' + encodeURIComponent(params[key] as string);
    }).join('&');
=======
    const keyValueString = Object.keys(params)
      .map((key) => {
        return key + '=' + encodeURIComponent(params[key]);
      })
      .join('&');
>>>>>>> f2ec366d

    if (url.includes('?')) {
      return url + '&' + keyValueString;
    } else {
      return url + '?' + keyValueString;
    }
  }
}<|MERGE_RESOLUTION|>--- conflicted
+++ resolved
@@ -16,11 +16,7 @@
 
 const REQUEST_READY_STATE_COMPLETED = 4;
 
-<<<<<<< HEAD
-export type HttpParams = Record<string, unknown>
-=======
-type HttpParams = Record<string, any>;
->>>>>>> f2ec366d
+export type HttpParams = Record<string, unknown>;
 
 export type HttpRequest = {
   url: string;
@@ -156,17 +152,11 @@
   }
 
   private urlForUrlAndParams(url: string, params: HttpParams) {
-<<<<<<< HEAD
-    const keyValueString = Object.keys(params).map((key) => {
-      return key + '=' + encodeURIComponent(params[key] as string);
-    }).join('&');
-=======
     const keyValueString = Object.keys(params)
       .map((key) => {
-        return key + '=' + encodeURIComponent(params[key]);
+        return key + '=' + encodeURIComponent(params[key] as string);
       })
       .join('&');
->>>>>>> f2ec366d
 
     if (url.includes('?')) {
       return url + '&' + keyValueString;
