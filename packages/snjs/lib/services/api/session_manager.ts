import { leftVersionGreaterThanOrEqualToRight } from '@Lib/protocol/versions';
import { ProtocolVersion } from '@Protocol/versions';
import { Challenge, ChallengePrompt } from '@Lib/challenges';
import {
  ChallengeKeyboardType,
  ChallengeReason,
  ChallengeValidation,
} from './../../challenges';
import { ChallengeService } from './../challenge/challenge_service';
import { JwtSession, RemoteSession, TokenSession } from './session';
import {
  ChangePasswordResponse,
  HttpResponse,
  KeyParamsResponse,
  RegistrationResponse,
  SessionListEntry,
  SessionListResponse,
  SignInResponse,
  StatusCode,
  User,
} from './responses';
import { SNProtocolService } from './../protocol_service';
import { SNApiService } from './api_service';
import {
  SNStorageService,
} from './../storage_service';
import { SNRootKey } from '@Protocol/root_key';
import {
  AnyKeyParamsContent,
  KeyParamsFromApiResponse,
  KeyParamsOrigination,
  SNRootKeyParams,
} from './../../protocol/key_params';
import { PureService } from '@Lib/services/pure_service';
import { isNullOrUndefined } from '@Lib/utils';
import { SNAlertService } from '@Services/alert_service';
import { StorageKey } from '@Lib/storage_keys';
import { Session } from '@Lib/services/api/session';
import * as messages from './messages';
import {
  PromptTitles,
  RegisterStrings,
  SessionStrings,
  SignInStrings,
} from './messages';
import { UuidString } from '@Lib/types';

export const MINIMUM_PASSWORD_LENGTH = 8;
export const MissingAccountParams = 'missing-params';

type SessionManagerResponse = {
  response: HttpResponse;
  rootKey?: SNRootKey;
  keyParams?: AnyKeyParamsContent;
};

const cleanedEmailString = (email: string) => {
  return email.trim().toLowerCase();
};

export const enum SessionEvent {
  Restored = 'SessionRestored',
  Revoked = 'SessionRevoked',
}

/**
 * The session manager is responsible for loading initial user state, and any relevant
 * server credentials, such as the session token. It also exposes methods for registering
 * for a new account, signing into an existing one, or changing an account password.
 */
export class SNSessionManager extends PureService<SessionEvent> {
  private user?: User;
  private isSessionRenewChallengePresented = false;

  constructor(
    private storageService: SNStorageService,
    private apiService: SNApiService,
    private alertService: SNAlertService,
    private protocolService: SNProtocolService,
    private challengeService: ChallengeService
  ) {
    super();
    apiService.setInvalidSessionObserver((revoked) => {
      if (revoked) {
        void this.notifyEvent(SessionEvent.Revoked);
      } else {
        void this.reauthenticateInvalidSession();
      }
    });
  }

  deinit(): void {
    (this.protocolService as unknown) = undefined;
    (this.storageService as unknown) = undefined;
    (this.apiService as unknown) = undefined;
    (this.alertService as unknown) = undefined;
    this.user = undefined;
    super.deinit();
  }

  public async initializeFromDisk() {
    this.user = await this.storageService!.getValue(StorageKey.User);
    if (!this.user) {
      /** @legacy Check for uuid. */
      const uuid = await this.storageService!.getValue(StorageKey.LegacyUuid);
      if (uuid) {
        this.user = { uuid: uuid, email: uuid };
      }
    }

    const rawSession = await this.storageService!.getValue(StorageKey.Session);
    if (rawSession) {
      await this.setSession(Session.FromRawStorageValue(rawSession), false);
    }
  }

  private async setSession(session: Session, persist = true) {
    await this.apiService.setSession(session, persist);
  }

  public online() {
    return !this.offline();
  }

  public offline() {
    return isNullOrUndefined(this.apiService.getSession());
  }

  public getUser() {
    return this.user;
  }

  public getSession() {
    return this.apiService.getSession();
  }

  public async signOut() {
    this.user = undefined;
    const session = this.apiService.getSession();
    if (session && session.canExpire()) {
      await this.apiService.signOut();
    }
  }

  public async reauthenticateInvalidSession(
    cancelable = true,
    onResponse?: (response: HttpResponse) => void
  ): Promise<void> {
    if (this.isSessionRenewChallengePresented) {
      return;
    }
    this.isSessionRenewChallengePresented = true;
    const challenge = new Challenge(
      [
        new ChallengePrompt(
          ChallengeValidation.None,
          undefined,
          SessionStrings.EmailInputPlaceholder,
          false
        ),
        new ChallengePrompt(
          ChallengeValidation.None,
          undefined,
          SessionStrings.PasswordInputPlaceholder
        ),
      ],
      ChallengeReason.Custom,
      cancelable,
      SessionStrings.EnterEmailAndPassword,
      SessionStrings.RecoverSession(this.getUser()?.email)
    );
    return new Promise((resolve) => {
      this.challengeService.addChallengeObserver(challenge, {
        onCancel: () => {
          this.isSessionRenewChallengePresented = false;
        },
        onComplete: () => {
          this.isSessionRenewChallengePresented = false;
        },
        onNonvalidatedSubmit: async (challengeResponse) => {
          const email = challengeResponse.values[0].value as string;
          const password = challengeResponse.values[1].value as string;
          const currentKeyParams = await this.protocolService.getAccountKeyParams();
          const signInResult = await this.signIn(
            email,
            password,
            false,
            this.storageService.isEphemeralSession(),
            currentKeyParams?.version
          );
          if (signInResult.response.error) {
            this.challengeService.setValidationStatusForChallenge(
              challenge,
              challengeResponse!.values[1],
              false
            );
            onResponse?.(signInResult.response);
          } else {
            resolve();
            this.challengeService.completeChallenge(challenge);
            this.notifyEvent(SessionEvent.Restored);
            this.alertService.alert(SessionStrings.SessionRestored);
          }
        },
      });
      this.challengeService.promptForChallengeResponse(challenge);
    });
  }

  private async promptForMfaValue() {
    const challenge = new Challenge(
      [
        new ChallengePrompt(
          ChallengeValidation.None,
          PromptTitles.Mfa,
          SessionStrings.MfaInputPlaceholder,
          false,
          ChallengeKeyboardType.Numeric
        ),
      ],
      ChallengeReason.Custom,
      true,
      SessionStrings.EnterMfa
    );
    const response = await this.challengeService.promptForChallengeResponse(
      challenge
    );
    if (response) {
      this.challengeService.completeChallenge(challenge);
      return response.values[0].value as string;
    }
  }

  async register(
    email: string,
    password: string,
    ephemeral: boolean
  ): Promise<SessionManagerResponse> {
    if (password.length < MINIMUM_PASSWORD_LENGTH) {
      return {
        response: this.apiService.createErrorResponse(
          messages.InsufficientPasswordMessage(MINIMUM_PASSWORD_LENGTH)
        ),
      };
    }
    const {
      wrappingKey,
      canceled,
    } = await this.challengeService.getWrappingKeyIfApplicable();
    if (canceled) {
      return {
        response: this.apiService.createErrorResponse(
          RegisterStrings.PasscodeRequired,
          StatusCode.LocalValidationError
        ),
      };
    }
    email = cleanedEmailString(email);
    const rootKey = await this.protocolService!.createRootKey(
      email,
      password,
      KeyParamsOrigination.Registration
    );
    const serverPassword = rootKey.serverPassword!;
    const keyParams = rootKey.keyParams;
    const registerResponse = await this.apiService.register(
      email,
      serverPassword,
      keyParams,
      ephemeral
    );
<<<<<<< HEAD
    if (!registerResponse.error && registerResponse.data) {
      await this.handleSuccessAuthResponse(
        registerResponse as RegistrationResponse,
=======
    if (!registerResponse.error) {
      await this.handleSuccessLegacyAuthResponse(
        registerResponse,
>>>>>>> bae4371e
        rootKey,
        wrappingKey
      );
    }
    return {
      response: registerResponse,
      rootKey: rootKey,
    };
  }

  private async retrieveKeyParams(
    email: string,
    mfaKeyPath?: string,
    mfaCode?: string
  ): Promise<{
    keyParams?: SNRootKeyParams;
    response: KeyParamsResponse | HttpResponse;
    mfaKeyPath?: string;
    mfaCode?: string;
  }> {
    const response = await this.apiService.getAccountKeyParams(
      email,
      mfaKeyPath,
      mfaCode
    );
    if (response.error || isNullOrUndefined(response.data)) {
      if (mfaCode) {
        await this.alertService.alert(SignInStrings.IncorrectMfa);
      }
      if (response.error?.payload?.mfa_key) {
        /** Prompt for MFA code and try again */
        const inputtedCode = await this.promptForMfaValue();
        if (!inputtedCode) {
          /** User dismissed window without input */
          return {
            response: this.apiService.createErrorResponse(
              SignInStrings.SignInCanceledMissingMfa,
              StatusCode.CanceledMfa
            ),
          };
        }
        return this.retrieveKeyParams(
          email,
          response.error.payload.mfa_key,
          inputtedCode
        );
      } else {
        return { response };
      }
    }
    /** Make sure to use client value for identifier/email */
    const keyParams = KeyParamsFromApiResponse(
      response as KeyParamsResponse,
      email
    );
    if (!keyParams || !keyParams.version) {
      return {
        response: this.apiService.createErrorResponse(
          messages.API_MESSAGE_FALLBACK_LOGIN_FAIL
        ),
      };
    }
    return { keyParams, response, mfaKeyPath, mfaCode };
  }

  public async signIn(
    email: string,
    password: string,
    strict = false,
    ephemeral = false,
    minAllowedVersion?: ProtocolVersion
  ): Promise<SessionManagerResponse> {
    const result = await this.performSignIn(
      email,
      password,
      strict,
      ephemeral,
      minAllowedVersion
    );
    if (
      result.response.error &&
      result.response.error.status !== StatusCode.LocalValidationError &&
      result.response.error.status !== StatusCode.CanceledMfa
    ) {
      const cleanedEmail = cleanedEmailString(email);
      if (cleanedEmail !== email) {
        /**
         * Try signing in with trimmed + lowercase version of email
         */
        return this.performSignIn(
          cleanedEmail,
          password,
          strict,
          ephemeral,
          minAllowedVersion
        );
      } else {
        return result;
      }
    } else {
      return result;
    }
  }

  private async performSignIn(
    email: string,
    password: string,
    strict = false,
    ephemeral = false,
    minAllowedVersion?: ProtocolVersion
  ): Promise<SessionManagerResponse> {
    const paramsResult = await this.retrieveKeyParams(email);
    if (paramsResult.response.error) {
      return {
        response: paramsResult.response,
      };
    }
    const keyParams = paramsResult.keyParams!;
    if (
      !this.protocolService!.supportedVersions().includes(keyParams.version)
    ) {
      if (
        this.protocolService!.isVersionNewerThanLibraryVersion(
          keyParams.version
        )
      ) {
        return {
          response: this.apiService.createErrorResponse(
            messages.UNSUPPORTED_PROTOCOL_VERSION
          ),
        };
      } else {
        return {
          response: this.apiService.createErrorResponse(
            messages.EXPIRED_PROTOCOL_VERSION
          ),
        };
      }
    }
    if (this.protocolService!.isProtocolVersionOutdated(keyParams.version)) {
      /* Cost minimums only apply to now outdated versions (001 and 002) */
      const minimum = this.protocolService!.costMinimumForVersion(
        keyParams.version
      );
      if (keyParams.content002.pw_cost < minimum) {
        return {
          response: this.apiService.createErrorResponse(
            messages.INVALID_PASSWORD_COST
          ),
        };
      }
      const message = messages.OUTDATED_PROTOCOL_VERSION;
      const confirmed = await this.alertService!.confirm(
        message,
        messages.OUTDATED_PROTOCOL_ALERT_TITLE,
        messages.OUTDATED_PROTOCOL_ALERT_IGNORE
      );
      if (!confirmed) {
        return {
          response: this.apiService.createErrorResponse(
            messages.API_MESSAGE_FALLBACK_LOGIN_FAIL
          ),
        };
      }
    }
    if (!this.protocolService!.platformSupportsKeyDerivation(keyParams)) {
      return {
        response: this.apiService.createErrorResponse(
          messages.UNSUPPORTED_KEY_DERIVATION
        ),
      };
    }
    if (strict) {
      minAllowedVersion = this.protocolService!.getLatestVersion();
    }
    if (!isNullOrUndefined(minAllowedVersion)) {
      if (
        !leftVersionGreaterThanOrEqualToRight(
          keyParams.version,
          minAllowedVersion
        )
      ) {
        return {
          response: this.apiService.createErrorResponse(
            messages.StrictSignInFailed(keyParams.version, minAllowedVersion)
          ),
        };
      }
    }
    const rootKey = await this.protocolService!.computeRootKey(
      password,
      keyParams
    );
    const signInResponse = await this.bypassChecksAndSignInWithRootKey(
      email,
      rootKey,
      paramsResult.mfaKeyPath,
      paramsResult.mfaCode,
      ephemeral
    );
    return {
      response: signInResponse,
    };
  }

  public async bypassChecksAndSignInWithRootKey(
    email: string,
    rootKey: SNRootKey,
    mfaKeyPath?: string,
    mfaCode?: string,
    ephemeral = false
  ): Promise<SignInResponse | HttpResponse> {
    const {
      wrappingKey,
      canceled,
    } = await this.challengeService.getWrappingKeyIfApplicable();
    if (canceled) {
      return this.apiService.createErrorResponse(
        SignInStrings.PasscodeRequired,
        StatusCode.LocalValidationError
      );
    }
    const signInResponse = await this.apiService.signIn(
      email,
      rootKey.serverPassword!,
      mfaKeyPath,
      mfaCode,
      ephemeral
    );
    if (!signInResponse.error && signInResponse.data) {
      const expandedRootKey = await SNRootKey.ExpandedCopy(
        rootKey,
        (signInResponse as SignInResponse).data.key_params
      );
      await this.handleSuccessAuthResponse(
        signInResponse as SignInResponse,
        expandedRootKey,
        wrappingKey
      );
      return signInResponse;
    } else {
      if (signInResponse.error?.payload?.mfa_key) {
        if (mfaCode) {
          await this.alertService.alert(SignInStrings.IncorrectMfa);
        }
        /** Prompt for MFA code and try again */
        const inputtedCode = await this.promptForMfaValue();
        if (!inputtedCode) {
          /** User dismissed window without input */
          return this.apiService.createErrorResponse(
            SignInStrings.SignInCanceledMissingMfa,
            StatusCode.CanceledMfa
          );
        }
        return this.bypassChecksAndSignInWithRootKey(
          email,
          rootKey,
          signInResponse.error.payload.mfa_key,
          inputtedCode
        );
      } else {
        /** Some other error, return to caller */
        return signInResponse;
      }
    }
  }

  public async changePassword(
    currentServerPassword: string,
    newRootKey: SNRootKey,
    wrappingKey?: SNRootKey
  ): Promise<SessionManagerResponse> {
    const userUuid = this.user!.uuid;
    const response = await this.apiService.changePassword(
      userUuid,
      currentServerPassword,
      newRootKey.serverPassword!,
      newRootKey.keyParams
    );
<<<<<<< HEAD
    if (!response.error && response.data) {
      await this.handleSuccessAuthResponse(
        response as ChangePasswordResponse,
        newRootKey,
        wrappingKey
      );
=======
    if (!response.error) {
      await this.handleSuccessAuthResponse(response as ChangePasswordResponse, newRootKey, wrappingKey);
>>>>>>> bae4371e
    }
    return {
      response: response,
      keyParams: (response as ChangePasswordResponse).data?.key_params,
    };
  }

  public async getSessionsList(): Promise<
    (HttpResponse & { data: RemoteSession[] }) | HttpResponse
  > {
    const response = await this.apiService.getSessionsList();
    if (response.error || isNullOrUndefined(response.data)) {
      return response;
    }
    (response as HttpResponse & {
      data: RemoteSession[];
    }).data = (response as SessionListResponse).data
      .map<RemoteSession>((session) => ({
        ...session,
        updated_at: new Date(session.updated_at),
      }))
      .sort((s1: RemoteSession, s2: RemoteSession) =>
        s1.updated_at < s2.updated_at ? 1 : -1
      );
    return response;
  }

  public async revokeSession(sessionId: UuidString): Promise<HttpResponse> {
    const response = await this.apiService.deleteSession(sessionId);
    return response;
  }

<<<<<<< HEAD
  private async handleSuccessAuthResponse(
    response: RegistrationResponse | SignInResponse | ChangePasswordResponse,
=======
  // TODO: Remove once all endpoints are migrated
  private async handleSuccessLegacyAuthResponse(
    response: RegistrationResponse,
    rootKey: SNRootKey,
    wrappingKey?: SNRootKey
  ) {
    await this.protocolService.setRootKey(rootKey, wrappingKey);
    const user = response.user;
    this.user = user;
    await this.storageService.setValue(StorageKey.User, user);
    if (response.token) {
      /** Legacy JWT response */
      const session = new JwtSession(response.token);
      await this.setSession(session);
    } else if (response.session) {
      /** Note that change password requests do not resend the exiting session object, so we
       * only overwrite our current session if the value is explicitely present */
      const session = TokenSession.FromLegacyApiResponse(response);
      await this.setSession(session);
    }
  }

  private async handleSuccessAuthResponse(
    response: SignInResponse | ChangePasswordResponse,
>>>>>>> bae4371e
    rootKey: SNRootKey,
    wrappingKey?: SNRootKey
  ) {
    await this.protocolService.setRootKey(rootKey, wrappingKey);
    const { data } = response;
    const user = data.user;
    this.user = user;
    await this.storageService.setValue(StorageKey.User, user);
    if (data.token) {
      /** Legacy JWT response */
      const session = new JwtSession(data.token);
      await this.setSession(session);
    } else if (data.session) {
      /** Note that change password requests do not resend the exiting session object, so we
       * only overwrite our current session if the value is explicitely present */
      const session = TokenSession.FromApiResponse(response);
      await this.setSession(session);
    }
  }
}<|MERGE_RESOLUTION|>--- conflicted
+++ resolved
@@ -269,15 +269,9 @@
       keyParams,
       ephemeral
     );
-<<<<<<< HEAD
     if (!registerResponse.error && registerResponse.data) {
       await this.handleSuccessAuthResponse(
         registerResponse as RegistrationResponse,
-=======
-    if (!registerResponse.error) {
-      await this.handleSuccessLegacyAuthResponse(
-        registerResponse,
->>>>>>> bae4371e
         rootKey,
         wrappingKey
       );
@@ -557,17 +551,12 @@
       newRootKey.serverPassword!,
       newRootKey.keyParams
     );
-<<<<<<< HEAD
     if (!response.error && response.data) {
       await this.handleSuccessAuthResponse(
         response as ChangePasswordResponse,
         newRootKey,
         wrappingKey
       );
-=======
-    if (!response.error) {
-      await this.handleSuccessAuthResponse(response as ChangePasswordResponse, newRootKey, wrappingKey);
->>>>>>> bae4371e
     }
     return {
       response: response,
@@ -600,35 +589,8 @@
     return response;
   }
 
-<<<<<<< HEAD
   private async handleSuccessAuthResponse(
     response: RegistrationResponse | SignInResponse | ChangePasswordResponse,
-=======
-  // TODO: Remove once all endpoints are migrated
-  private async handleSuccessLegacyAuthResponse(
-    response: RegistrationResponse,
-    rootKey: SNRootKey,
-    wrappingKey?: SNRootKey
-  ) {
-    await this.protocolService.setRootKey(rootKey, wrappingKey);
-    const user = response.user;
-    this.user = user;
-    await this.storageService.setValue(StorageKey.User, user);
-    if (response.token) {
-      /** Legacy JWT response */
-      const session = new JwtSession(response.token);
-      await this.setSession(session);
-    } else if (response.session) {
-      /** Note that change password requests do not resend the exiting session object, so we
-       * only overwrite our current session if the value is explicitely present */
-      const session = TokenSession.FromLegacyApiResponse(response);
-      await this.setSession(session);
-    }
-  }
-
-  private async handleSuccessAuthResponse(
-    response: SignInResponse | ChangePasswordResponse,
->>>>>>> bae4371e
     rootKey: SNRootKey,
     wrappingKey?: SNRootKey
   ) {
