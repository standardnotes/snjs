import { UuidString } from './../../types';
import {
  HttpResponse,
  RegistrationResponse,
  RevisionListEntry,
  RevisionListResponse,
  SessionRenewalResponse,
  SignInResponse,
  SignOutResponse,
  SingleRevisionResponse,
  StatusCode,
  isErrorResponseExpiredToken,
  ResponseMeta,
  KeyParamsResponse,
  SessionListResponse,
  RawSyncResponse,
  UserFeaturesResponse,
  ListSettingsResponse,
  UpdateSettingResponse,
  GetSettingResponse,
  DeleteSettingResponse,
  MinimalHttpResponse,
<<<<<<< HEAD
  GetSubscriptionResponse,
  GetAvailableSubscriptionsResponse,
=======
  ChangeCredentialsResponse,
>>>>>>> 41a1fc25
} from './responses';
import { Session, TokenSession } from './session';
import { ContentType } from '@Models/content_types';
import { PurePayload } from '@Payloads/pure_payload';
import { SNRootKeyParams } from './../../protocol/key_params';
import { SNStorageService } from './../storage_service';
import {
  ErrorTag,
  HttpParams,
  HttpRequest,
  HttpVerb,
  SNHttpService,
} from './http_service';
import merge from 'lodash/merge';
import { ApiEndpointParam } from '@Services/api/keys';
import * as messages from '@Services/api/messages';
import { PureService } from '@Services/pure_service';
import { isNullOrUndefined, joinPaths } from '@Lib/utils';
import { StorageKey } from '@Lib/storage_keys';
import { Role } from '@standardnotes/auth';

type PathNamesV1 = {
  keyParams: string;
  register: string;
  signIn: string;
  changeCredentials: (userUuid: string) => string;
  sync: string;
  signOut: string;
  refreshSession: string;
  sessions: string;
  session: (sessionUuid: string) => string;
  itemRevisions: (itemId: string) => string;
  itemRevision: (itemId: string, revisionId: string) => string;
  userFeatures: (userUuid: string) => string;
  settings: (userUuid: string) => string;
  setting: (userUuid: string, settingName: string) => string;
  subscription: (userUuid: string) => string;
};

type PathNamesV2 = {
  subscriptions: string;
}

const Paths: {
  v1: PathNamesV1;
  v2: PathNamesV2;
} = {
  v1: {
    keyParams: '/v1/login-params',
    register: '/v1/users',
    signIn: '/v1/login',
    changeCredentials: (userUuid: string) => `/v1/users/${userUuid}/attributes/credentials`,
    sync: '/v1/items',
    signOut: '/v1/logout',
    refreshSession: '/v1/sessions/refresh',
    sessions: '/v1/sessions',
    session: (sessionUuid: string) => `/v1/sessions/${sessionUuid}`,
    itemRevisions: (itemUuid: string) => `/v1/items/${itemUuid}/revisions`,
    itemRevision: (itemUuid: string, revisionUuid: string) =>
      `/v1/items/${itemUuid}/revisions/${revisionUuid}`,
    userFeatures: (userUuid: string) => `/v1/users/${userUuid}/features`,
    settings: (userUuid) => `/v1/users/${userUuid}/settings`,
    setting: (userUuid, settingName) =>
      `/v1/users/${userUuid}/settings/${settingName}`,
    subscription: (userUuid) => `/v2/users/${userUuid}/subscription`,
  },
  v2: {
    subscriptions: '/v2/subscriptions',
  },
};

/** Legacy api version field to be specified in params when calling v0 APIs. */
const V0_API_VERSION = '20200115';

type InvalidSessionObserver = (revoked: boolean) => void;

export enum ApiServiceEvent {
  MetaReceived = 'MetaReceived',
}

export type MetaReceivedData = {
  userUuid: UuidString;
  userRoles: Role[];
};

export class SNApiService extends PureService<
  ApiServiceEvent.MetaReceived,
  MetaReceivedData
> {
  private session?: Session;

  private registering = false;
  private authenticating = false;
  private changing = false;
  private refreshingSession = false;

  private invalidSessionObserver?: InvalidSessionObserver;

  constructor(
    private httpService: SNHttpService,
    private storageService: SNStorageService,
    private host: string
  ) {
    super();
  }

  /** @override */
  deinit(): void {
    (this.httpService as unknown) = undefined;
    (this.storageService as unknown) = undefined;
    this.invalidSessionObserver = undefined;
    this.session = undefined;
    super.deinit();
  }

  /**
   * When a we receive a 401 error from the server, we'll notify the observer.
   * Note that this applies only to sessions that are totally invalid. Sessions that
   * are expired but can be renewed are still considered to be valid. In those cases,
   * the server response is 498.
   * If the session has been revoked, then the observer will have its first
   * argument set to true.
   */
  public setInvalidSessionObserver(observer: InvalidSessionObserver): void {
    this.invalidSessionObserver = observer;
  }

  public async loadHost(): Promise<void> {
    const storedValue = await this.storageService.getValue(
      StorageKey.ServerHost
    );
    this.host =
      storedValue ||
      this.host ||
      (window as {
        _default_sync_server?: string;
      })._default_sync_server;
  }

  public async setHost(host: string): Promise<void> {
    this.host = host;
    await this.storageService.setValue(StorageKey.ServerHost, host);
  }

  public getHost(): string | undefined {
    return this.host;
  }

  public async setSession(session: Session, persist = true): Promise<void> {
    this.session = session;
    if (persist) {
      await this.storageService.setValue(StorageKey.Session, session);
    }
  }

  public getSession(): Session | undefined {
    return this.session;
  }

  /** Exposes apiVersion to tests */
  private get apiVersion() {
    return V0_API_VERSION;
  }

  private params(
    inParams: Record<string | number | symbol, unknown>
  ): HttpParams {
    const params = merge(inParams, {
      [ApiEndpointParam.ApiVersion]: this.apiVersion,
    });
    return params;
  }

  public createErrorResponse(
    message: string,
    status?: StatusCode
  ): HttpResponse {
    return { error: { message, status } } as HttpResponse;
  }

  private errorResponseWithFallbackMessage(
    response: HttpResponse,
    message: string
  ) {
    if (!response.error?.message) {
      response.error = {
        ...response.error,
        status: response.error?.status ?? StatusCode.UnknownError,
        message,
      };
    }
    return response;
  }

  private processMetaObject(meta: ResponseMeta) {
    if (meta.auth && meta.auth.userUuid && meta.auth.roles) {
      this.notifyEvent(ApiServiceEvent.MetaReceived, {
        userUuid: meta.auth.userUuid,
        userRoles: meta.auth.roles,
      });
    }
  }

  private processResponse(response: HttpResponse) {
    if (response.meta) {
      this.processMetaObject(response.meta);
    }
  }

  private async request(params: {
    verb: HttpVerb;
    url: string;
    fallbackErrorMessage: string;
    params?: HttpParams;
    authentication?: string;
  }) {
    try {
      const response = await this.httpService.runHttp(params);
      this.processResponse(response);
      return response;
    } catch (errorResponse) {
      return this.errorResponseWithFallbackMessage(
        errorResponse,
        params.fallbackErrorMessage
      );
    }
  }

  /**
   * @param mfaKeyPath  The params path the server expects for authentication against
   *                    a particular mfa challenge. A value of foo would mean the server
   *                    would receive parameters as params['foo'] with value equal to mfaCode.
   * @param mfaCode     The mfa challenge response value.
   */
  getAccountKeyParams(
    email: string,
    mfaKeyPath?: string,
    mfaCode?: string
  ): Promise<KeyParamsResponse | HttpResponse> {
    const params = this.params({
      email: email,
    });
    if (mfaKeyPath && mfaCode) {
      params[mfaKeyPath] = mfaCode;
    }
    return this.request({
      verb: HttpVerb.Get,
      url: joinPaths(this.host, Paths.v1.keyParams),
      fallbackErrorMessage: messages.API_MESSAGE_GENERIC_INVALID_LOGIN,
      params,
      /** A session is optional here, if valid, endpoint returns extra params */
      authentication: this.session?.authorizationValue,
    });
  }

  async register(
    email: string,
    serverPassword: string,
    keyParams: SNRootKeyParams,
    ephemeral: boolean
  ): Promise<RegistrationResponse | HttpResponse> {
    if (this.registering) {
      return this.createErrorResponse(
        messages.API_MESSAGE_REGISTRATION_IN_PROGRESS
      ) as RegistrationResponse;
    }
    this.registering = true;
    const url = joinPaths(this.host, Paths.v1.register);
    const params = this.params({
      password: serverPassword,
      email,
      ephemeral,
      ...keyParams.getPortableValue(),
    });
    const response = await this.request({
      verb: HttpVerb.Post,
      url,
      fallbackErrorMessage: messages.API_MESSAGE_GENERIC_REGISTRATION_FAIL,
      params,
    });
    this.registering = false;
    return response;
  }

  async signIn(
    email: string,
    serverPassword: string,
    mfaKeyPath?: string,
    mfaCode?: string,
    ephemeral = false
  ): Promise<SignInResponse | HttpResponse> {
    if (this.authenticating) {
      return this.createErrorResponse(
        messages.API_MESSAGE_LOGIN_IN_PROGRESS
      ) as SignInResponse;
    }
    this.authenticating = true;
    const url = joinPaths(this.host, Paths.v1.signIn);
    const params = this.params({
      email,
      password: serverPassword,
      ephemeral,
    });
    if (mfaKeyPath && mfaCode) {
      params[mfaKeyPath] = mfaCode;
    }
    const response = await this.request({
      verb: HttpVerb.Post,
      url,
      params,
      fallbackErrorMessage: messages.API_MESSAGE_GENERIC_INVALID_LOGIN,
    });

    this.authenticating = false;
    return response;
  }

  signOut(): Promise<SignOutResponse> {
    const url = joinPaths(this.host, Paths.v1.signOut);
    return this.httpService
      .postAbsolute(url, undefined, this.session!.authorizationValue)
      .catch((errorResponse) => {
        return errorResponse;
      }) as Promise<SignOutResponse>;
  }

  async changeCredentials(parameters: {
    userUuid: UuidString,
    currentServerPassword: string,
    newServerPassword: string,
    newKeyParams: SNRootKeyParams,
    newEmail?: string
  }): Promise<ChangeCredentialsResponse | HttpResponse> {
    if (this.changing) {
      return this.createErrorResponse(
        messages.API_MESSAGE_CHANGE_CREDENTIALS_IN_PROGRESS
      );
    }
    const preprocessingError = this.preprocessingError();
    if (preprocessingError) {
      return preprocessingError;
    }
    this.changing = true;
    const url = joinPaths(this.host, Paths.v1.changeCredentials(parameters.userUuid) as string);
    const params = this.params({
      current_password: parameters.currentServerPassword,
      new_password: parameters.newServerPassword,
      new_email: parameters.newEmail,
      ...parameters.newKeyParams.getPortableValue(),
    });
    const response = await this.httpService
      .putAbsolute(url, params, this.session!.authorizationValue)
      .catch(async (errorResponse) => {
        if (isErrorResponseExpiredToken(errorResponse)) {
          return this.refreshSessionThenRetryRequest({
            verb: HttpVerb.Put,
            url,
            params,
          });
        }
        return this.errorResponseWithFallbackMessage(
          errorResponse,
          messages.API_MESSAGE_GENERIC_CHANGE_CREDENTIALS_FAIL
        );
      });

    this.processResponse(response);

    this.changing = false;
    return response;
  }

  async sync(
    payloads: PurePayload[],
    lastSyncToken: string,
    paginationToken: string,
    limit: number,
    checkIntegrity = false,
    contentType?: ContentType,
    customEvent?: string
  ): Promise<RawSyncResponse | HttpResponse> {
    const preprocessingError = this.preprocessingError();
    if (preprocessingError) {
      return preprocessingError;
    }
    const url = joinPaths(this.host, Paths.v1.sync);
    const params = this.params({
      [ApiEndpointParam.SyncPayloads]: payloads.map((p) => p.ejected()),
      [ApiEndpointParam.LastSyncToken]: lastSyncToken,
      [ApiEndpointParam.PaginationToken]: paginationToken,
      [ApiEndpointParam.IntegrityCheck]: checkIntegrity,
      [ApiEndpointParam.SyncDlLimit]: limit,
      content_type: contentType,
      event: customEvent,
    });
    const response = await this.httpService
      .postAbsolute(url, params, this.session!.authorizationValue)
      .catch<HttpResponse>(async (errorResponse) => {
        this.preprocessAuthenticatedErrorResponse(errorResponse);
        if (isErrorResponseExpiredToken(errorResponse)) {
          return this.refreshSessionThenRetryRequest({
            verb: HttpVerb.Post,
            url,
            params,
          });
        }
        return this.errorResponseWithFallbackMessage(
          errorResponse,
          messages.API_MESSAGE_GENERIC_SYNC_FAIL
        );
      });
    this.processResponse(response);

    return response;
  }

  private async refreshSessionThenRetryRequest(
    httpRequest: HttpRequest
  ): Promise<HttpResponse> {
    const sessionResponse = await this.refreshSession();
    if (sessionResponse.error || isNullOrUndefined(sessionResponse.data)) {
      return sessionResponse;
    } else {
      return this.httpService
        .runHttp({
          ...httpRequest,
          authentication: this.session!.authorizationValue,
        })
        .catch((errorResponse) => {
          return errorResponse;
        });
    }
  }

  async refreshSession(): Promise<SessionRenewalResponse | HttpResponse> {
    const preprocessingError = this.preprocessingError();
    if (preprocessingError) {
      return preprocessingError;
    }
    this.refreshingSession = true;
    const url = joinPaths(this.host, Paths.v1.refreshSession);
    const session = this.session! as TokenSession;
    const params = this.params({
      access_token: session.accessToken,
      refresh_token: session.refreshToken,
    });
    const result = await this.httpService
      .postAbsolute(url, params)
      .then(async (response) => {
        const session = TokenSession.FromApiResponse(
          response as SessionRenewalResponse
        );
        await this.setSession(session);
        this.processResponse(response);
        return response;
      })
      .catch((errorResponse) => {
        this.preprocessAuthenticatedErrorResponse(errorResponse);
        return this.errorResponseWithFallbackMessage(
          errorResponse,
          messages.API_MESSAGE_GENERIC_TOKEN_REFRESH_FAIL
        );
      });
    this.refreshingSession = false;
    return result;
  }

  async getSessionsList(): Promise<SessionListResponse | HttpResponse> {
    const preprocessingError = this.preprocessingError();
    if (preprocessingError) {
      return preprocessingError;
    }
    const url = joinPaths(this.host, Paths.v1.sessions);
    const response = await this.httpService
      .getAbsolute(url, {}, this.session!.authorizationValue)
      .catch(async (errorResponse) => {
        this.preprocessAuthenticatedErrorResponse(errorResponse);
        if (isErrorResponseExpiredToken(errorResponse)) {
          return this.refreshSessionThenRetryRequest({
            verb: HttpVerb.Get,
            url,
          });
        }
        return this.errorResponseWithFallbackMessage(
          errorResponse,
          messages.API_MESSAGE_GENERIC_SYNC_FAIL
        );
      });
    this.processResponse(response);

    return response;
  }

  async deleteSession(sessionId: UuidString): Promise<HttpResponse> {
    const preprocessingError = this.preprocessingError();
    if (preprocessingError) {
      return preprocessingError;
    }
    const url = joinPaths(this.host, <string>Paths.v1.session(sessionId));
    const response:
      | RevisionListResponse
      | HttpResponse = await this.httpService
      .deleteAbsolute(
        url,
        { uuid: sessionId },
        this.session!.authorizationValue
      )
      .catch((error: HttpResponse) => {
        const errorResponse = error as HttpResponse;
        this.preprocessAuthenticatedErrorResponse(errorResponse);
        if (isErrorResponseExpiredToken(errorResponse)) {
          return this.refreshSessionThenRetryRequest({
            verb: HttpVerb.Delete,
            url,
          });
        }
        return this.errorResponseWithFallbackMessage(
          errorResponse,
          messages.API_MESSAGE_GENERIC_SYNC_FAIL
        );
      });
    this.processResponse(response);
    return response;
  }

  async getItemRevisions(
    itemId: UuidString
  ): Promise<RevisionListResponse | HttpResponse> {
    const preprocessingError = this.preprocessingError();
    if (preprocessingError) {
      return preprocessingError;
    }
    const url = joinPaths(this.host, Paths.v1.itemRevisions(itemId));
    const response:
      | RevisionListResponse
      | HttpResponse = await this.httpService
      .getAbsolute(url, undefined, this.session!.authorizationValue)
      .catch((errorResponse: HttpResponse) => {
        this.preprocessAuthenticatedErrorResponse(errorResponse);
        if (isErrorResponseExpiredToken(errorResponse)) {
          return this.refreshSessionThenRetryRequest({
            verb: HttpVerb.Get,
            url,
          });
        }
        return this.errorResponseWithFallbackMessage(
          errorResponse,
          messages.API_MESSAGE_GENERIC_SYNC_FAIL
        );
      });
    this.processResponse(response);
    return response;
  }

  async getRevision(
    entry: RevisionListEntry,
    itemId: UuidString
  ): Promise<SingleRevisionResponse | HttpResponse> {
    const preprocessingError = this.preprocessingError();
    if (preprocessingError) {
      return preprocessingError;
    }
    const url = joinPaths(this.host, Paths.v1.itemRevision(itemId, entry.uuid));
    const response:
      | SingleRevisionResponse
      | HttpResponse = await this.httpService
      .getAbsolute(url, undefined, this.session!.authorizationValue)
      .catch((errorResponse: HttpResponse) => {
        this.preprocessAuthenticatedErrorResponse(errorResponse);
        if (isErrorResponseExpiredToken(errorResponse)) {
          return this.refreshSessionThenRetryRequest({
            verb: HttpVerb.Get,
            url,
          });
        }
        return this.errorResponseWithFallbackMessage(
          errorResponse,
          messages.API_MESSAGE_GENERIC_SYNC_FAIL
        );
      });
    this.processResponse(response);
    return response;
  }

  async getUserFeatures(
    userUuid: UuidString
  ): Promise<HttpResponse | UserFeaturesResponse> {
    const url = joinPaths(this.host, Paths.v1.userFeatures(userUuid));
    const response = await this.httpService
      .getAbsolute(url, undefined, this.session!.authorizationValue)
      .catch((errorResponse: HttpResponse) => {
        this.preprocessAuthenticatedErrorResponse(errorResponse);
        if (isErrorResponseExpiredToken(errorResponse)) {
          return this.refreshSessionThenRetryRequest({
            verb: HttpVerb.Get,
            url,
          });
        }
        return this.errorResponseWithFallbackMessage(
          errorResponse,
          messages.API_MESSAGE_GENERIC_SYNC_FAIL
        );
      });
    this.processResponse(response);
    return response;
  }

  private async tokenRefreshableRequest<T extends MinimalHttpResponse>(
    params: HttpRequest & { fallbackErrorMessage: string }
  ): Promise<T> {
    const preprocessingError = this.preprocessingError();
    if (preprocessingError) {
      return preprocessingError as T;
    }
    const response: T | HttpResponse = await this.httpService
      .runHttp(params)
      .catch((errorResponse: HttpResponse) => {
        this.preprocessAuthenticatedErrorResponse(errorResponse);
        if (isErrorResponseExpiredToken(errorResponse)) {
          return this.refreshSessionThenRetryRequest(params);
        }
        return this.errorResponseWithFallbackMessage(
          errorResponse,
          params.fallbackErrorMessage
        );
      });
    this.processResponse(response);
    return response as T;
  }

  async listSettings(userUuid: UuidString): Promise<ListSettingsResponse> {
    return await this.tokenRefreshableRequest<ListSettingsResponse>({
      verb: HttpVerb.Get,
      url: joinPaths(this.host, Paths.v1.settings(userUuid)),
      fallbackErrorMessage: messages.API_MESSAGE_FAILED_GET_SETTINGS,
      authentication: this.session?.authorizationValue,
    });
  }

  async updateSetting(
    userUuid: UuidString,
    settingName: string,
    settingValue: string | null,
    sensitive: boolean
  ): Promise<UpdateSettingResponse> {
    const params = {
      name: settingName,
      value: settingValue,
      sensitive: sensitive,
    };
    return this.tokenRefreshableRequest<UpdateSettingResponse>({
      verb: HttpVerb.Put,
      url: joinPaths(this.host, Paths.v1.settings(userUuid)),
      authentication: this.session?.authorizationValue,
      fallbackErrorMessage: messages.API_MESSAGE_FAILED_UPDATE_SETTINGS,
      params,
    });
  }

  async getSetting(
    userUuid: UuidString,
    settingName: string
  ): Promise<GetSettingResponse> {
    return await this.tokenRefreshableRequest<GetSettingResponse>({
      verb: HttpVerb.Get,
      url: joinPaths(this.host, Paths.v1.setting(userUuid, settingName)),
      authentication: this.session?.authorizationValue,
      fallbackErrorMessage: messages.API_MESSAGE_FAILED_GET_SETTINGS,
    });
  }

  async deleteSetting(
    userUuid: UuidString,
    settingName: string
  ): Promise<DeleteSettingResponse> {
    return this.tokenRefreshableRequest<DeleteSettingResponse>({
      verb: HttpVerb.Delete,
      url: joinPaths(this.host, Paths.v1.setting(userUuid, settingName)),
      authentication: this.session?.authorizationValue,
      fallbackErrorMessage: messages.API_MESSAGE_FAILED_UPDATE_SETTINGS,
    });
  }

  public downloadFeatureUrl(url: string): Promise<HttpResponse> {
    return this.request({
      verb: HttpVerb.Get,
      url,
      fallbackErrorMessage: messages.API_MESSAGE_GENERIC_INVALID_LOGIN,
    });
  }

  public async getSubscription(
    userUuid: string
  ): Promise<HttpResponse | GetSubscriptionResponse> {
    const url = joinPaths(this.host, Paths.v1.subscription(userUuid));
    const response = await this.request({
      verb: HttpVerb.Get,
      url,
      authentication: this.session?.authorizationValue,
      fallbackErrorMessage: messages.API_MESSAGE_FAILED_SUBSCRIPTION_INFO,
    });
    return response;
  }

  public async getAvailableSubscriptions(): Promise<HttpResponse | GetAvailableSubscriptionsResponse> {
    const url = joinPaths(this.host, Paths.v2.subscriptions);
    const response = await this.request({
      verb: HttpVerb.Get,
      url,
      fallbackErrorMessage: messages.API_MESSAGE_FAILED_SUBSCRIPTION_INFO,
    });
    return response;
  }

  private preprocessingError() {
    if (this.refreshingSession) {
      return this.createErrorResponse(
        messages.API_MESSAGE_TOKEN_REFRESH_IN_PROGRESS
      );
    }
    if (!this.session) {
      return this.createErrorResponse(messages.API_MESSAGE_INVALID_SESSION);
    }
    return undefined;
  }

  /** Handle errored responses to authenticated requests */
  private preprocessAuthenticatedErrorResponse(response: HttpResponse) {
    if (
      response.status === StatusCode.HttpStatusInvalidSession &&
      this.session
    ) {
      this.invalidSessionObserver?.(
        response.error?.tag === ErrorTag.RevokedSession
      );
    }
  }
}<|MERGE_RESOLUTION|>--- conflicted
+++ resolved
@@ -20,12 +20,9 @@
   GetSettingResponse,
   DeleteSettingResponse,
   MinimalHttpResponse,
-<<<<<<< HEAD
   GetSubscriptionResponse,
   GetAvailableSubscriptionsResponse,
-=======
   ChangeCredentialsResponse,
->>>>>>> 41a1fc25
 } from './responses';
 import { Session, TokenSession } from './session';
 import { ContentType } from '@Models/content_types';
