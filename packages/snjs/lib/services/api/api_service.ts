import { UuidString } from './../../types';
import {
  ChangePasswordResponse,
  HttpResponse,
  RegistrationResponse,
  RevisionListEntry,
  RevisionListResponse,
  SessionRenewalResponse,
  SignInResponse,
  SignOutResponse,
  SingleRevisionResponse,
  StatusCode,
  isErrorResponseExpiredToken,
  ResponseMeta,
  KeyParamsResponse,
  SessionListResponse,
  RawSyncResponse,
<<<<<<< HEAD
  UserFeaturesResponse,
=======
  ListSettingsResponse,
  UpdateSettingResponse,
  GetSettingResponse,
  DeleteSettingResponse,
  MinimalHttpResponse,
>>>>>>> c9c976f1
} from './responses';
import { Session, TokenSession } from './session';
import { ContentType } from '@Models/content_types';
import { PurePayload } from '@Payloads/pure_payload';
import { SNRootKeyParams } from './../../protocol/key_params';
import { SNStorageService } from './../storage_service';
import {
  ErrorTag,
  HttpParams,
  HttpRequest,
  HttpVerb,
  SNHttpService,
} from './http_service';
import merge from 'lodash/merge';
import { ApiEndpointParam } from '@Services/api/keys';
import * as messages from '@Services/api/messages';
import { PureService } from '@Services/pure_service';
import { isNullOrUndefined, joinPaths } from '@Lib/utils';
import { StorageKey } from '@Lib/storage_keys';
import { Role } from '@standardnotes/auth';

type PathNamesV1 = {
  keyParams: string;
  register: string;
  signIn: string;
  changePassword: (userUuid: string) => string;
  sync: string;
  signOut: string;
  refreshSession: string;
  sessions: string;
  session: (sessionUuid: string) => string;
  itemRevisions: (itemId: string) => string;
  itemRevision: (itemId: string, revisionId: string) => string;
<<<<<<< HEAD
  userFeatures: (userUuid: string) => string;
=======
  settings: (userUuid: string) => string;
  setting: (userUuid: string, settingName: string) => string;
>>>>>>> c9c976f1
};

const Paths: {
  v1: PathNamesV1;
} = {
  v1: {
    keyParams: '/v1/login-params',
    register: '/v1/users',
    signIn: '/v1/login',
    changePassword: (userUuid: string) => `/v1/users/${userUuid}/password`,
    sync: '/v1/items',
    signOut: '/v1/logout',
    refreshSession: '/v1/sessions/refresh',
    sessions: '/v1/sessions',
    session: (sessionUuid: string) => `/v1/sessions/${sessionUuid}`,
    itemRevisions: (itemUuid: string) => `/v1/items/${itemUuid}/revisions`,
    itemRevision: (itemUuid: string, revisionUuid: string) =>
      `/v1/items/${itemUuid}/revisions/${revisionUuid}`,
<<<<<<< HEAD
    userFeatures: (userUuid: string) => `/v1/users/${userUuid}/features`,
=======
    settings: (userUuid) => `/v1/users/${userUuid}/settings`,
    setting: (userUuid, settingName) =>
      `/v1/users/${userUuid}/settings/${settingName}`,
>>>>>>> c9c976f1
  },
};

/** Legacy api version field to be specified in params when calling v0 APIs. */
const V0_API_VERSION = '20200115';

type InvalidSessionObserver = (revoked: boolean) => void;

export enum ApiServiceEvent {
  MetaReceived = 'MetaReceived'
}

export type MetaReceivedData = {
  userUuid: UuidString;
  userRoles: Role[];
}

export class SNApiService extends PureService<
  ApiServiceEvent.MetaReceived,
  MetaReceivedData
> {
  private session?: Session;

  private registering = false;
  private authenticating = false;
  private changing = false;
  private refreshingSession = false;

  private invalidSessionObserver?: InvalidSessionObserver;

  constructor(
    private httpService: SNHttpService,
    private storageService: SNStorageService,
<<<<<<< HEAD
=======
    private permissionsService: SNPermissionsService,
>>>>>>> c9c976f1
    private host: string
  ) {
    super();
  }

  /** @override */
  deinit(): void {
    (this.httpService as unknown) = undefined;
    (this.storageService as unknown) = undefined;
    this.invalidSessionObserver = undefined;
    this.session = undefined;
    super.deinit();
  }

  /**
   * When a we receive a 401 error from the server, we'll notify the observer.
   * Note that this applies only to sessions that are totally invalid. Sessions that
   * are expired but can be renewed are still considered to be valid. In those cases,
   * the server response is 498.
   * If the session has been revoked, then the observer will have its first
   * argument set to true.
   */
  public setInvalidSessionObserver(observer: InvalidSessionObserver): void {
    this.invalidSessionObserver = observer;
  }

  public async loadHost(): Promise<void> {
    const storedValue = await this.storageService.getValue(
      StorageKey.ServerHost
    );
    this.host =
      storedValue ||
      this.host ||
      (window as {
        _default_sync_server?: string;
      })._default_sync_server;
  }

  public async setHost(host: string): Promise<void> {
    this.host = host;
    await this.storageService.setValue(StorageKey.ServerHost, host);
  }

  public getHost(): string | undefined {
    return this.host;
  }

  public async setSession(session: Session, persist = true): Promise<void> {
    this.session = session;
    if (persist) {
      await this.storageService.setValue(StorageKey.Session, session);
    }
  }

  public getSession(): Session | undefined {
    return this.session;
  }

  /** Exposes apiVersion to tests */
  private get apiVersion() {
    return V0_API_VERSION;
  }

  private params(
    inParams: Record<string | number | symbol, unknown>
  ): HttpParams {
    const params = merge(inParams, {
      [ApiEndpointParam.ApiVersion]: this.apiVersion,
    });
    return params;
  }

  public createErrorResponse(
    message: string,
    status?: StatusCode
  ): HttpResponse {
    return { error: { message, status } } as HttpResponse;
  }

  private errorResponseWithFallbackMessage(
    response: HttpResponse,
    message: string
  ) {
    if (!response.error?.message) {
      response.error = {
        ...response.error,
        status: response.error?.status ?? StatusCode.UnknownError,
        message,
      };
    }
    return response;
  }

  private processMetaObject(meta: ResponseMeta) {
<<<<<<< HEAD
    if (meta.auth && meta.auth.userUuid && meta.auth.roles) {
      this.notifyEvent(ApiServiceEvent.MetaReceived, {
        userUuid: meta.auth.userUuid,
        userRoles: meta.auth.roles,
      });
=======
    if (meta.auth && meta.auth.roles && meta.auth.permissions) {
      void this.permissionsService.update(
        meta.auth.roles,
        meta.auth.permissions
      );
>>>>>>> c9c976f1
    }
  }

  private processResponse(response: HttpResponse) {
    if (response.meta) {
      this.processMetaObject(response.meta);
    }
  }

  private async request(params: {
    verb: HttpVerb;
    url: string;
    fallbackErrorMessage: string;
    params?: HttpParams;
    authentication?: string;
  }) {
    try {
      const response = await this.httpService.runHttp(params);
      this.processResponse(response);
      return response;
    } catch (errorResponse) {
      return this.errorResponseWithFallbackMessage(
        errorResponse,
        params.fallbackErrorMessage
      );
    }
  }

  /**
   * @param mfaKeyPath  The params path the server expects for authentication against
   *                    a particular mfa challenge. A value of foo would mean the server
   *                    would receive parameters as params['foo'] with value equal to mfaCode.
   * @param mfaCode     The mfa challenge response value.
   */
  getAccountKeyParams(
    email: string,
    mfaKeyPath?: string,
    mfaCode?: string
  ): Promise<KeyParamsResponse | HttpResponse> {
    const params = this.params({
      email: email,
    });
    if (mfaKeyPath && mfaCode) {
      params[mfaKeyPath] = mfaCode;
    }
    return this.request({
      verb: HttpVerb.Get,
      url: joinPaths(this.host, Paths.v1.keyParams),
      fallbackErrorMessage: messages.API_MESSAGE_GENERIC_INVALID_LOGIN,
      params,
      /** A session is optional here, if valid, endpoint returns extra params */
      authentication: this.session?.authorizationValue,
    });
  }

  async register(
    email: string,
    serverPassword: string,
    keyParams: SNRootKeyParams,
    ephemeral: boolean
  ): Promise<RegistrationResponse | HttpResponse> {
    if (this.registering) {
      return this.createErrorResponse(
        messages.API_MESSAGE_REGISTRATION_IN_PROGRESS
      ) as RegistrationResponse;
    }
    this.registering = true;
    const url = joinPaths(this.host, Paths.v1.register);
    const params = this.params({
      password: serverPassword,
      email,
      ephemeral,
      ...keyParams.getPortableValue(),
    });
    const response = await this.request({
      verb: HttpVerb.Post,
      url,
      fallbackErrorMessage: messages.API_MESSAGE_GENERIC_REGISTRATION_FAIL,
      params,
    });
    this.registering = false;
    return response;
  }

  async signIn(
    email: string,
    serverPassword: string,
    mfaKeyPath?: string,
    mfaCode?: string,
    ephemeral = false
  ): Promise<SignInResponse | HttpResponse> {
    if (this.authenticating) {
      return this.createErrorResponse(
        messages.API_MESSAGE_LOGIN_IN_PROGRESS
      ) as SignInResponse;
    }
    this.authenticating = true;
    const url = joinPaths(this.host, Paths.v1.signIn);
    const params = this.params({
      email,
      password: serverPassword,
      ephemeral,
    });
    if (mfaKeyPath && mfaCode) {
      params[mfaKeyPath] = mfaCode;
    }
    const response = await this.request({
      verb: HttpVerb.Post,
      url,
      params,
      fallbackErrorMessage: messages.API_MESSAGE_GENERIC_INVALID_LOGIN,
    });

    this.authenticating = false;
    return response;
  }

  signOut(): Promise<SignOutResponse> {
    const url = joinPaths(this.host, Paths.v1.signOut);
    return this.httpService
      .postAbsolute(url, undefined, this.session!.authorizationValue)
      .catch((errorResponse) => {
        return errorResponse;
      }) as Promise<SignOutResponse>;
  }

  async changePassword(
    userUuid: UuidString,
    currentServerPassword: string,
    newServerPassword: string,
    newKeyParams: SNRootKeyParams
  ): Promise<ChangePasswordResponse | HttpResponse> {
    if (this.changing) {
      return this.createErrorResponse(
        messages.API_MESSAGE_CHANGE_PW_IN_PROGRESS
      );
    }
    const preprocessingError = this.preprocessingError();
    if (preprocessingError) {
      return preprocessingError;
    }
    this.changing = true;
    const url = joinPaths(this.host, <string>Paths.v1.changePassword(userUuid));
    const params = this.params({
      current_password: currentServerPassword,
      new_password: newServerPassword,
      ...newKeyParams.getPortableValue(),
    });
    const response = await this.httpService
      .putAbsolute(url, params, this.session!.authorizationValue)
      .catch(async (errorResponse) => {
        if (isErrorResponseExpiredToken(errorResponse)) {
          return this.refreshSessionThenRetryRequest({
            verb: HttpVerb.Put,
            url,
            params,
          });
        }
        return this.errorResponseWithFallbackMessage(
          errorResponse,
          messages.API_MESSAGE_GENERIC_CHANGE_PW_FAIL
        );
      });

    this.processResponse(response);

    this.changing = false;
    return response;
  }

  async sync(
    payloads: PurePayload[],
    lastSyncToken: string,
    paginationToken: string,
    limit: number,
    checkIntegrity = false,
    contentType?: ContentType,
    customEvent?: string
  ): Promise<RawSyncResponse | HttpResponse> {
    const preprocessingError = this.preprocessingError();
    if (preprocessingError) {
      return preprocessingError;
    }
    const url = joinPaths(this.host, Paths.v1.sync);
    const params = this.params({
      [ApiEndpointParam.SyncPayloads]: payloads.map((p) => p.ejected()),
      [ApiEndpointParam.LastSyncToken]: lastSyncToken,
      [ApiEndpointParam.PaginationToken]: paginationToken,
      [ApiEndpointParam.IntegrityCheck]: checkIntegrity,
      [ApiEndpointParam.SyncDlLimit]: limit,
      content_type: contentType,
      event: customEvent,
    });
    const response = await this.httpService
      .postAbsolute(url, params, this.session!.authorizationValue)
      .catch<HttpResponse>(async (errorResponse) => {
        this.preprocessAuthenticatedErrorResponse(errorResponse);
        if (isErrorResponseExpiredToken(errorResponse)) {
          return this.refreshSessionThenRetryRequest({
            verb: HttpVerb.Post,
            url,
            params,
          });
        }
        return this.errorResponseWithFallbackMessage(
          errorResponse,
          messages.API_MESSAGE_GENERIC_SYNC_FAIL
        );
      });
    this.processResponse(response);

    return response;
  }

  private async refreshSessionThenRetryRequest(
    httpRequest: HttpRequest
  ): Promise<HttpResponse> {
    const sessionResponse = await this.refreshSession();
    if (sessionResponse.error || isNullOrUndefined(sessionResponse.data)) {
      return sessionResponse;
    } else {
      return this.httpService
        .runHttp({
          ...httpRequest,
          authentication: this.session!.authorizationValue,
        })
        .catch((errorResponse) => {
          return errorResponse;
        });
    }
  }

  async refreshSession(): Promise<SessionRenewalResponse | HttpResponse> {
    const preprocessingError = this.preprocessingError();
    if (preprocessingError) {
      return preprocessingError;
    }
    this.refreshingSession = true;
    const url = joinPaths(this.host, Paths.v1.refreshSession);
    const session = this.session! as TokenSession;
    const params = this.params({
      access_token: session.accessToken,
      refresh_token: session.refreshToken,
    });
    const result = await this.httpService
      .postAbsolute(url, params)
      .then(async (response) => {
        const session = TokenSession.FromApiResponse(
          response as SessionRenewalResponse
        );
        await this.setSession(session);
        this.processResponse(response);
        return response;
      })
      .catch((errorResponse) => {
        this.preprocessAuthenticatedErrorResponse(errorResponse);
        return this.errorResponseWithFallbackMessage(
          errorResponse,
          messages.API_MESSAGE_GENERIC_TOKEN_REFRESH_FAIL
        );
      });
    this.refreshingSession = false;
    return result;
  }

  async getSessionsList(): Promise<SessionListResponse | HttpResponse> {
    const preprocessingError = this.preprocessingError();
    if (preprocessingError) {
      return preprocessingError;
    }
    const url = joinPaths(this.host, Paths.v1.sessions);
    const response = await this.httpService
      .getAbsolute(url, {}, this.session!.authorizationValue)
      .catch(async (errorResponse) => {
        this.preprocessAuthenticatedErrorResponse(errorResponse);
        if (isErrorResponseExpiredToken(errorResponse)) {
          return this.refreshSessionThenRetryRequest({
            verb: HttpVerb.Get,
            url,
          });
        }
        return this.errorResponseWithFallbackMessage(
          errorResponse,
          messages.API_MESSAGE_GENERIC_SYNC_FAIL
        );
      });
    this.processResponse(response);

    return response;
  }

  async deleteSession(sessionId: UuidString): Promise<HttpResponse> {
    const preprocessingError = this.preprocessingError();
    if (preprocessingError) {
      return preprocessingError;
    }
    const url = joinPaths(this.host, <string>Paths.v1.session(sessionId));
    const response:
      | RevisionListResponse
      | HttpResponse = await this.httpService
      .deleteAbsolute(
        url,
        { uuid: sessionId },
        this.session!.authorizationValue
      )
      .catch((error: HttpResponse) => {
        const errorResponse = error as HttpResponse;
        this.preprocessAuthenticatedErrorResponse(errorResponse);
        if (isErrorResponseExpiredToken(errorResponse)) {
          return this.refreshSessionThenRetryRequest({
            verb: HttpVerb.Delete,
            url,
          });
        }
        return this.errorResponseWithFallbackMessage(
          errorResponse,
          messages.API_MESSAGE_GENERIC_SYNC_FAIL
        );
      });
    this.processResponse(response);
    return response;
  }

  async getItemRevisions(
    itemId: UuidString
  ): Promise<RevisionListResponse | HttpResponse> {
    const preprocessingError = this.preprocessingError();
    if (preprocessingError) {
      return preprocessingError;
    }
    const url = joinPaths(this.host, Paths.v1.itemRevisions(itemId));
    const response:
      | RevisionListResponse
      | HttpResponse = await this.httpService
      .getAbsolute(url, undefined, this.session!.authorizationValue)
      .catch((errorResponse: HttpResponse) => {
        this.preprocessAuthenticatedErrorResponse(errorResponse);
        if (isErrorResponseExpiredToken(errorResponse)) {
          return this.refreshSessionThenRetryRequest({
            verb: HttpVerb.Get,
            url,
          });
        }
        return this.errorResponseWithFallbackMessage(
          errorResponse,
          messages.API_MESSAGE_GENERIC_SYNC_FAIL
        );
      });
    this.processResponse(response);
    return response;
  }

  async getRevision(
    entry: RevisionListEntry,
    itemId: UuidString
  ): Promise<SingleRevisionResponse | HttpResponse> {
    const preprocessingError = this.preprocessingError();
    if (preprocessingError) {
      return preprocessingError;
    }
    const url = joinPaths(this.host, Paths.v1.itemRevision(itemId, entry.uuid));
    const response:
      | SingleRevisionResponse
      | HttpResponse = await this.httpService
      .getAbsolute(url, undefined, this.session!.authorizationValue)
      .catch((errorResponse: HttpResponse) => {
        this.preprocessAuthenticatedErrorResponse(errorResponse);
        if (isErrorResponseExpiredToken(errorResponse)) {
          return this.refreshSessionThenRetryRequest({
            verb: HttpVerb.Get,
            url,
          });
        }
        return this.errorResponseWithFallbackMessage(
          errorResponse,
          messages.API_MESSAGE_GENERIC_SYNC_FAIL
        );
      });
    this.processResponse(response);
    return response;
  }

<<<<<<< HEAD
  async getUserFeatures(
    userUuid: UuidString,
  ): Promise<HttpResponse | UserFeaturesResponse> {
    const url = joinPaths(
      this.host,
      Paths.v1.userFeatures(userUuid)
    );
    const response = await this.httpService
      .getAbsolute(url, undefined, this.session!.authorizationValue)
      .catch((errorResponse: HttpResponse) => {
        this.preprocessAuthenticatedErrorResponse(errorResponse);
        if (isErrorResponseExpiredToken(errorResponse)) {
          return this.refreshSessionThenRetryRequest({
            verb: HttpVerb.Get,
            url,
          });
        }
        return this.errorResponseWithFallbackMessage(
          errorResponse,
          messages.API_MESSAGE_GENERIC_SYNC_FAIL
        );
      });
    this.processResponse(response);
    return response;
=======
  private async tokenRefreshableRequest<T extends MinimalHttpResponse>(
    params: HttpRequest & { fallbackErrorMessage: string }
  ): Promise<T> {
    const preprocessingError = this.preprocessingError();
    if (preprocessingError) {
      return preprocessingError as T;
    }
    const response: T | HttpResponse = await this.httpService
      .runHttp(params)
      .catch((errorResponse: HttpResponse) => {
        this.preprocessAuthenticatedErrorResponse(errorResponse);
        if (isErrorResponseExpiredToken(errorResponse)) {
          return this.refreshSessionThenRetryRequest(params);
        }
        return this.errorResponseWithFallbackMessage(
          errorResponse,
          params.fallbackErrorMessage
        );
      });
    this.processResponse(response);
    return response as T;
  }

  async listSettings(userUuid: UuidString): Promise<ListSettingsResponse> {
    return await this.tokenRefreshableRequest<ListSettingsResponse>({
      verb: HttpVerb.Get,
      url: joinPaths(this.host, Paths.v1.settings(userUuid)),
      fallbackErrorMessage: messages.API_MESSAGE_FAILED_GET_SETTINGS,
      authentication: this.session?.authorizationValue,
    });
  }

  async updateSetting(
    userUuid: UuidString,
    settingName: string,
    settingValue: string | null
  ): Promise<UpdateSettingResponse> {
    const params = {
      name: settingName,
      value: settingValue,
    };
    return this.tokenRefreshableRequest<UpdateSettingResponse>({
      verb: HttpVerb.Put,
      url: joinPaths(this.host, Paths.v1.settings(userUuid)),
      authentication: this.session?.authorizationValue,
      fallbackErrorMessage: messages.API_MESSAGE_FAILED_GET_SETTINGS,
      params,
    });
  }

  async getSetting(
    userUuid: UuidString,
    settingName: string
  ): Promise<GetSettingResponse> {
    return await this.tokenRefreshableRequest<GetSettingResponse>({
      verb: HttpVerb.Get,
      url: joinPaths(this.host, Paths.v1.setting(userUuid, settingName)),
      authentication: this.session?.authorizationValue,
      fallbackErrorMessage: messages.API_MESSAGE_FAILED_GET_SETTINGS,
    });
  }

  async deleteSetting(
    userUuid: UuidString,
    settingName: string
  ): Promise<DeleteSettingResponse> {
    return this.tokenRefreshableRequest<DeleteSettingResponse>({
      verb: HttpVerb.Delete,
      url: joinPaths(this.host, Paths.v1.setting(userUuid, settingName)),
      authentication: this.session?.authorizationValue,
      fallbackErrorMessage: messages.API_MESSAGE_FAILED_GET_SETTINGS,
    });
>>>>>>> c9c976f1
  }

  private preprocessingError() {
    if (this.refreshingSession) {
      return this.createErrorResponse(
        messages.API_MESSAGE_TOKEN_REFRESH_IN_PROGRESS
      );
    }
    if (!this.session) {
      return this.createErrorResponse(messages.API_MESSAGE_INVALID_SESSION);
    }
    return undefined;
  }

  /** Handle errored responses to authenticated requests */
  private preprocessAuthenticatedErrorResponse(response: HttpResponse) {
    if (
      response.status === StatusCode.HttpStatusInvalidSession &&
      this.session
    ) {
      this.invalidSessionObserver?.(
        response.error?.tag === ErrorTag.RevokedSession
      );
    }
  }
}<|MERGE_RESOLUTION|>--- conflicted
+++ resolved
@@ -15,15 +15,12 @@
   KeyParamsResponse,
   SessionListResponse,
   RawSyncResponse,
-<<<<<<< HEAD
   UserFeaturesResponse,
-=======
   ListSettingsResponse,
   UpdateSettingResponse,
   GetSettingResponse,
   DeleteSettingResponse,
   MinimalHttpResponse,
->>>>>>> c9c976f1
 } from './responses';
 import { Session, TokenSession } from './session';
 import { ContentType } from '@Models/content_types';
@@ -57,12 +54,9 @@
   session: (sessionUuid: string) => string;
   itemRevisions: (itemId: string) => string;
   itemRevision: (itemId: string, revisionId: string) => string;
-<<<<<<< HEAD
   userFeatures: (userUuid: string) => string;
-=======
   settings: (userUuid: string) => string;
   setting: (userUuid: string, settingName: string) => string;
->>>>>>> c9c976f1
 };
 
 const Paths: {
@@ -81,13 +75,10 @@
     itemRevisions: (itemUuid: string) => `/v1/items/${itemUuid}/revisions`,
     itemRevision: (itemUuid: string, revisionUuid: string) =>
       `/v1/items/${itemUuid}/revisions/${revisionUuid}`,
-<<<<<<< HEAD
     userFeatures: (userUuid: string) => `/v1/users/${userUuid}/features`,
-=======
     settings: (userUuid) => `/v1/users/${userUuid}/settings`,
     setting: (userUuid, settingName) =>
       `/v1/users/${userUuid}/settings/${settingName}`,
->>>>>>> c9c976f1
   },
 };
 
@@ -121,10 +112,6 @@
   constructor(
     private httpService: SNHttpService,
     private storageService: SNStorageService,
-<<<<<<< HEAD
-=======
-    private permissionsService: SNPermissionsService,
->>>>>>> c9c976f1
     private host: string
   ) {
     super();
@@ -219,19 +206,11 @@
   }
 
   private processMetaObject(meta: ResponseMeta) {
-<<<<<<< HEAD
     if (meta.auth && meta.auth.userUuid && meta.auth.roles) {
       this.notifyEvent(ApiServiceEvent.MetaReceived, {
         userUuid: meta.auth.userUuid,
         userRoles: meta.auth.roles,
       });
-=======
-    if (meta.auth && meta.auth.roles && meta.auth.permissions) {
-      void this.permissionsService.update(
-        meta.auth.roles,
-        meta.auth.permissions
-      );
->>>>>>> c9c976f1
     }
   }
 
@@ -614,7 +593,6 @@
     return response;
   }
 
-<<<<<<< HEAD
   async getUserFeatures(
     userUuid: UuidString,
   ): Promise<HttpResponse | UserFeaturesResponse> {
@@ -639,7 +617,7 @@
       });
     this.processResponse(response);
     return response;
-=======
+
   private async tokenRefreshableRequest<T extends MinimalHttpResponse>(
     params: HttpRequest & { fallbackErrorMessage: string }
   ): Promise<T> {
@@ -712,7 +690,6 @@
       authentication: this.session?.authorizationValue,
       fallbackErrorMessage: messages.API_MESSAGE_FAILED_GET_SETTINGS,
     });
->>>>>>> c9c976f1
   }
 
   private preprocessingError() {
