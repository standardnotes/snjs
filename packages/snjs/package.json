--- conflicted
+++ resolved
@@ -1,10 +1,6 @@
 {
   "name": "@standardnotes/snjs",
-<<<<<<< HEAD
   "version": "2.7.7",
-=======
-  "version": "2.7.6",
->>>>>>> 4ae6cc5e
   "engines": {
     "node": ">=14.0.0 <16.0.0"
   },
