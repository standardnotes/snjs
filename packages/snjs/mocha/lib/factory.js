--- conflicted
+++ resolved
@@ -18,15 +18,9 @@
     environment: Environment.Web,
   }
 ) {
-<<<<<<< HEAD
   const application = await createInitAppWithFakeCrypto(environment);
-  const email = Uuid.GenerateUuidSynchronously();
-  const password = Uuid.GenerateUuidSynchronously();
-=======
-  const application = await createInitAppWithRandNamespace(environment);
   const email = Uuid.GenerateUuid();
   const password = Uuid.GenerateUuid();
->>>>>>> 34076995
   const newPassword = randomString();
 
   if (registerUser) {
@@ -57,7 +51,6 @@
   if (!identifier) {
     identifier = `${Math.random()}`;
   }
-<<<<<<< HEAD
   const application = await createApplication(
     identifier,
     undefined,
@@ -65,13 +58,8 @@
     undefined,
     crypto || new FakeWebCrypto()
   );
-  const email = Uuid.GenerateUuidSynchronously();
-  const password = Uuid.GenerateUuidSynchronously();
-=======
-  const application = await createApplication(identifier);
   const email = Uuid.GenerateUuid();
   const password = Uuid.GenerateUuid();
->>>>>>> 34076995
   const passcode = 'mypasscode';
   const handleChallenge = (challenge) => {
     const responses = [];
@@ -489,13 +477,8 @@
 }
 
 export function generateUuid() {
-<<<<<<< HEAD
   const crypto = new FakeWebCrypto();
-  return crypto.generateUUIDSync();
-=======
-  const crypto = new SNWebCrypto();
   return crypto.generateUUID();
->>>>>>> 34076995
 }
 
 export function createNoteParams({ title, text, dirty = true } = {}) {
