/* eslint-disable no-unused-expressions */
/* eslint-disable no-undef */
import WebDeviceInterface from './web_device_interface.js';
import FakeWebCrypto from './fake_web_crypto.js';

export const TenSecondTimeout = 10_000;
export const TwentySecondTimeout = 20_000;
export const ThirtySecondTimeout = 30_000;

const syncOptions = {
  checkIntegrity: true,
  awaitAll: true,
};

export async function createAndInitSimpleAppContext(
  { registerUser, environment } = {
    registerUser: false,
    environment: Environment.Web,
  }
) {
  const application = await createInitAppWithFakeCrypto(environment);
  const email = Uuid.GenerateUuid();
  const password = Uuid.GenerateUuid();
  const newPassword = randomString();

  if (registerUser) {
    await registerUserToApplication({
      application,
      email,
      password,
    });
  }

  return {
    application,
    email,
    password,
    newPassword,
  };
}

export async function createAppContextWithFakeCrypto(identifier) {
  return createAppContext(identifier, new FakeWebCrypto());
}

export async function createAppContextWithRealCrypto(identifier) {
  return createAppContext(identifier, new SNWebCrypto());
}

export async function createAppContext(identifier, crypto) {
  if (!identifier) {
    identifier = `${Math.random()}`;
  }
  const application = await createApplication(
    identifier,
    undefined,
    undefined,
    undefined,
    crypto || new FakeWebCrypto()
  );
  const email = Uuid.GenerateUuid();
  const password = Uuid.GenerateUuid();
  const passcode = 'mypasscode';
  const handleChallenge = (challenge) => {
    const responses = [];
    for (const prompt of challenge.prompts) {
      if (prompt.validation === ChallengeValidation.LocalPasscode) {
        responses.push(new ChallengeValue(prompt, passcode));
      } else if (prompt.validation === ChallengeValidation.AccountPassword) {
        responses.push(new ChallengeValue(prompt, password));
      } else if (
        prompt.validation === ChallengeValidation.ProtectionSessionDuration
      ) {
        responses.push(new ChallengeValue(prompt, 0));
      } else if (prompt.placeholder === 'Email') {
        responses.push(new ChallengeValue(prompt, email));
      } else if (prompt.placeholder === 'Password') {
        responses.push(new ChallengeValue(prompt, password));
      } else {
        throw Error(`Unhandled custom challenge in Factory.createAppContext`);
      }
    }
    application.submitValuesForChallenge(challenge, responses);
  };
  return {
    application: application,
    email,
    identifier,
    password,
    passcode,
    awaitNextSucessfulSync: () => {
      return new Promise((resolve) => {
        const removeObserver = application.syncService.addEventObserver(
          (event) => {
            if (event === SyncEvent.FullSyncCompleted) {
              removeObserver();
              resolve();
            }
          }
        );
      });
    },
    launch: async ({ awaitDatabaseLoad = true } = {}) => {
      await application.prepareForLaunch({
        receiveChallenge: handleChallenge,
      });
      await application.launch(awaitDatabaseLoad);
    },
    handleChallenge,
    deinit: async () => {
      await safeDeinit(application);
    },
  };
}

export async function safeDeinit(application) {
  /** Limit waiting to 1s */
  await Promise.race([sleep(1), application.syncService?.awaitCurrentSyncs()]);
  await application.prepareForDeinit();
  application.deinit(DeinitSource.SignOut);
}

export function getDefaultHost() {
  return 'http://localhost:3123';
}

export function getDefaultFilesHost() {
  return 'http://localhost:3125';
}

export function getDefaultMockedEventServiceUrl() {
  return 'http://localhost:3124';
}

export function getDefaultWebSocketUrl() {
  return 'ws://localhost';
}

function getAppVersion() {
  return '1.2.3';
}

export async function publishMockedEvent(eventType, eventPayload) {
  await fetch(`${getDefaultMockedEventServiceUrl()}/events`, {
    method: 'POST',
    headers: {
      'Accept': 'application/json',
      'Content-Type': 'application/json'
    },
    body: JSON.stringify({
      eventType,
      eventPayload,
    }),
  });
}

<<<<<<< HEAD
export function createApplication(identifier, environment, platform, host, filesHost) {
=======
export function createApplication(
  identifier,
  environment,
  platform,
  host,
  crypto
) {
>>>>>>> 087161d4
  const deviceInterface = new WebDeviceInterface(
    setTimeout.bind(window),
    setInterval.bind(window)
  );
  return new SNApplication(
    environment || Environment.Web,
    platform || Platform.MacWeb,
    deviceInterface,
    crypto || new FakeWebCrypto(),
    {
      confirm: async () => true,
      alert: async () => {},
      blockingDialog: () => () => {},
    },
    identifier || `${Math.random()}`,
    [],
    host || getDefaultHost(),
    filesHost || getDefaultFilesHost(),
    getAppVersion(),
    getDefaultWebSocketUrl()
  );
}

export function createApplicationWithFakeCrypto(
  identifier,
  environment,
  platform,
  host
) {
  return createApplication(
    identifier,
    environment,
    platform,
    host,
    new FakeWebCrypto()
  );
}

export function createApplicationWithRealCrypto(
  identifier,
  environment,
  platform,
  host
) {
  return createApplication(
    identifier,
    environment,
    platform,
    host,
    new SNWebCrypto()
  );
}

export async function createAppWithRandNamespace(environment, platform) {
  const namespace = Math.random().toString(36).substring(2, 15);
  return createApplication(namespace, environment, platform);
}

export async function createInitAppWithFakeCrypto(environment, platform) {
  const namespace = Math.random().toString(36).substring(2, 15);
  return createAndInitializeApplication(
    namespace,
    environment,
    platform,
    undefined,
    new FakeWebCrypto()
  );
}

export async function createInitAppWithRealCrypto(environment, platform) {
  const namespace = Math.random().toString(36).substring(2, 15);
  return createAndInitializeApplication(
    namespace,
    environment,
    platform,
    undefined,
    new SNWebCrypto()
  );
}

export async function createAndInitializeApplication(
  namespace,
  environment,
  platform,
  host,
  crypto
) {
  const application = createApplication(
    namespace,
    environment,
    platform,
    host,
    crypto
  );
  await initializeApplication(application);
  return application;
}

export async function initializeApplication(application) {
  await application.prepareForLaunch({
    receiveChallenge: (challenge) => {
      console.log(
        'Factory received potentially unhandled challenge',
        challenge
      );
      if (challenge.reason !== ChallengeReason.Custom) {
        throw Error("Factory application shouldn't have challenges");
      }
    },
  });
  await application.launch(true);
}

export async function registerUserToApplication({
  application,
  email,
  password,
  ephemeral,
  mergeLocal = true,
}) {
  if (!email) email = generateUuid();
  if (!password) password = generateUuid();
  return application.register(email, password, ephemeral, mergeLocal);
}

export async function setOldVersionPasscode({
  application,
  passcode,
  version,
}) {
  const identifier = await application.protocolService.crypto.generateUUID();
  const operator = application.protocolService.operatorForVersion(version);
  const key = await operator.createRootKey(
    identifier,
    passcode,
    KeyParamsOrigination.PasscodeCreate
  );
  await application.protocolService.setNewRootKeyWrapper(key);
  await application.credentialService.rewriteItemsKeys();
  await application.syncService.sync(syncOptions);
}

/**
 * Using application.register will always use latest version of protocol.
 * To use older version, use this method.
 */
export async function registerOldUser({
  application,
  email,
  password,
  version,
}) {
  if (!email) email = generateUuid();
  if (!password) password = generateUuid();
  const operator = application.protocolService.operatorForVersion(version);
  const accountKey = await operator.createRootKey(
    email,
    password,
    KeyParamsOrigination.Registration
  );

  const response = await application.apiService.register(
    email,
    accountKey.serverPassword,
    accountKey.keyParams
  );
  /** Mark all existing items as dirty. */
  await application.itemManager.changeItems(
    Uuids(application.itemManager.items),
    (m) => {
      m.dirty = true;
    }
  );
  await application.sessionManager.handleSuccessAuthResponse(
    response,
    accountKey
  );
  application.notifyEvent(ApplicationEvent.SignedIn);
  await application.syncService.sync({
    mode: SyncModes.DownloadFirst,
    ...syncOptions,
  });
  await application.protocolService.decryptErroredItems();
}

export function createStorageItemPayload(contentType) {
  return CreateMaxPayloadFromAnyObject(createItemParams(contentType));
}

export function createNotePayload(title, text = undefined, dirty = true) {
  return CreateMaxPayloadFromAnyObject(
    createNoteParams({ title, text, dirty })
  );
}

export function createStorageItemTagPayload(tagParams = {}) {
  return CreateMaxPayloadFromAnyObject(createTagParams(tagParams));
}

export function itemToStoragePayload(item) {
  return CreateMaxPayloadFromAnyObject(item);
}

export function createMappedNote(application, title, text, dirty = true) {
  const payload = createNotePayload(title, text, dirty);
  return application.itemManager.emitItemFromPayload(
    payload,
    PayloadSource.LocalChanged
  );
}

export async function createMappedTag(application, tagParams = {}) {
  const payload = createStorageItemTagPayload(tagParams);
  return application.itemManager.emitItemFromPayload(
    payload,
    PayloadSource.LocalChanged
  );
}

export async function createSyncedNote(application, title, text) {
  const payload = createNotePayload(title, text);
  await application.itemManager.emitItemFromPayload(
    payload,
    PayloadSource.LocalChanged
  );
  await application.itemManager.setItemDirty(payload.uuid);
  await application.syncService.sync(syncOptions);
  const note = application.findItem(payload.uuid);
  return note;
}

export async function getStoragePayloadsOfType(application, type) {
  const rawPayloads = await application.storageService.getAllRawPayloads();
  return rawPayloads
    .filter((rp) => rp.content_type === type)
    .map((rp) => {
      return CreateMaxPayloadFromAnyObject(rp);
    });
}

export async function createManyMappedNotes(application, count) {
  const createdNotes = [];
  for (let i = 0; i < count; i++) {
    const note = await createMappedNote(application);
    await application.itemManager.setItemDirty(note.uuid);
    createdNotes.push(note);
  }
  return createdNotes;
}

export async function loginToApplication({
  application,
  email,
  password,
  ephemeral,
  mergeLocal = true,
}) {
  return application.signIn(
    email,
    password,
    undefined,
    ephemeral,
    mergeLocal,
    true
  );
}

export async function awaitFunctionInvokation(object, functionName) {
  return new Promise((resolve) => {
    const original = object[functionName];
    object[functionName] = async function () {
      const result = original.apply(this, arguments);
      resolve(result);
      return result;
    };
  });
}

/**
 * Signing out of an application deinits it.
 * A new one must be created.
 */
export async function signOutApplicationAndReturnNew(application) {
  const isRealCrypto = application.crypto instanceof SNWebCrypto;
  await application.signOut();
  if (isRealCrypto) {
    return createInitAppWithRealCrypto();
  } else {
    return createInitAppWithFakeCrypto();
  }
}

export async function signOutAndBackIn(application, email, password) {
  const isRealCrypto = application.crypto instanceof SNWebCrypto;
  await application.signOut();
  const newApplication = isRealCrypto
    ? await createInitAppWithRealCrypto()
    : await createInitAppWithFakeCrypto();
  await this.loginToApplication({
    application: newApplication,
    email,
    password,
  });
  return newApplication;
}

export async function restartApplication(application) {
  const id = application.identifier;
  await safeDeinit(application);
  const newApplication = await createAndInitializeApplication(id);
  return newApplication;
}

export function createItemParams(contentType) {
  const params = {
    uuid: generateUuid(),
    content_type: contentType,
    content: {
      title: 'hello',
      text: 'world',
    },
  };
  return params;
}

export function generateUuid() {
  const crypto = new FakeWebCrypto();
  return crypto.generateUUID();
}

export function createNoteParams({ title, text, dirty = true } = {}) {
  const params = {
    uuid: generateUuid(),
    content_type: ContentType.Note,
    dirty: dirty,
    content: {
      title: title || 'hello',
      text: text || 'world',
      references: [],
    },
  };
  return params;
}

export function createTagParams({
  title,
  dirty = true,
  uuid = undefined,
} = {}) {
  const params = {
    uuid: uuid || generateUuid(),
    content_type: ContentType.Tag,
    dirty: dirty,
    content: {
      title: title || 'thoughts',
      references: [],
    },
  };
  return params;
}

export function createRelatedNoteTagPairPayload({
  noteTitle,
  noteText,
  tagTitle,
  dirty = true,
} = {}) {
  const noteParams = createNoteParams({
    title: noteTitle,
    text: noteText,
    dirty,
  });
  const tagParams = createTagParams({ title: tagTitle, dirty });
  tagParams.content.references = [
    {
      uuid: noteParams.uuid,
      content_type: noteParams.content_type,
    },
  ];
  noteParams.content.references = [];
  return [
    CreateMaxPayloadFromAnyObject(noteParams),
    CreateMaxPayloadFromAnyObject(tagParams),
  ];
}

export async function createSyncedNoteWithTag(application) {
  const payloads = createRelatedNoteTagPairPayload();
  await application.itemManager.emitItemsFromPayloads(payloads);
  return application.sync(syncOptions);
}

export async function storagePayloadCount(application) {
  const payloads = await application.storageService.getAllRawPayloads();
  return payloads.length;
}

/**
 * The number of seconds between changes before a server creates a new revision.
 * Controlled via docker/syncing-server-js.env
 */
export const ServerRevisionFrequency = 1.1;

export function yesterday() {
  return new Date(new Date().setDate(new Date().getDate() - 1));
}

export function dateToMicroseconds(date) {
  return date.getTime() * 1_000;
}

export function tomorrow() {
  return new Date(new Date().setDate(new Date().getDate() + 1));
}

export async function sleep(seconds) {
  console.warn(`Test sleeping for ${seconds}s`);
  return new Promise((resolve, reject) => {
    setTimeout(function () {
      resolve();
    }, seconds * 1000);
  });
}

export function shuffleArray(a) {
  for (let i = a.length - 1; i > 0; i--) {
    const j = Math.floor(Math.random() * (i + 1));
    [a[i], a[j]] = [a[j], a[i]];
  }
  return a;
}

export function randomString(length = 10) {
  let result = '';
  const characters =
    'ABCDEFGHIJKLMNOPQRSTUVWXYZabcdefghijklmnopqrstuvwxyz0123456789';
  const charactersLength = characters.length;
  for (let i = 0; i < length; i++) {
    result += characters.charAt(Math.floor(Math.random() * charactersLength));
  }
  return result;
}

export function generateUuidish() {
  return this.randomString(32);
}

export function randomArrayValue(array) {
  return array[Math.floor(Math.random() * array.length)];
}

export async function expectThrowsAsync(method, errorMessage) {
  let error = null;
  try {
    await method();
  } catch (err) {
    error = err;
  }
  const expect = chai.expect;
  expect(error).to.be.an('Error');
  if (errorMessage) {
    expect(error.message)
      .to.be.a('string')
      .and.satisfy((msg) => msg.startsWith(errorMessage));
  }
}

export function ignoreChallenges(application) {
  application.setLaunchCallback({
    receiveChallenge() {
      /** no-op */
    },
  });
}

export function handlePasswordChallenges(application, password) {
  application.setLaunchCallback({
    receiveChallenge: (challenge) => {
      const values = challenge.prompts.map(
        (prompt) =>
          new ChallengeValue(
            prompt,
            prompt.validation === ChallengeValidation.ProtectionSessionDuration
              ? UnprotectedAccessSecondsDuration.OneMinute
              : password
          )
      );
      application.submitValuesForChallenge(challenge, values);
    },
  });
}

export async function createTags(
  application,
  hierarchy,
  parent = undefined,
  resultAccumulator = undefined
) {
  const result = resultAccumulator || {};

  const promises = Object.entries(hierarchy).map(async ([key, value]) => {
    let tag = await application.findOrCreateTag(key);

    result[key] = tag;

    if (parent) {
      await application.setTagParent(parent, tag);
    }

    if (value === true) {
      return;
    }

    await createTags(application, value, tag, result);
  });

  await Promise.all(promises);

  return result;
}

export async function pinNote(application, note) {
  return application.changeItem(note.uuid, (mutator) => {
    mutator.pinned = true;
  });
}

export async function alternateUuidForItem(application, uuid) {
  const item = application.itemManager.findItem(uuid);
  const payload = CreateMaxPayloadFromAnyObject(item);
  const results = await PayloadsByAlternatingUuid(
    payload,
    application.payloadManager.getMasterCollection()
  );
  await application.payloadManager.emitPayloads(
    results,
    PayloadSource.LocalChanged
  );
  await application.syncService.persistPayloads(results);
  return application.itemManager.findItem(results[0].uuid);
}<|MERGE_RESOLUTION|>--- conflicted
+++ resolved
@@ -144,8 +144,8 @@
   await fetch(`${getDefaultMockedEventServiceUrl()}/events`, {
     method: 'POST',
     headers: {
-      'Accept': 'application/json',
-      'Content-Type': 'application/json'
+      Accept: 'application/json',
+      'Content-Type': 'application/json',
     },
     body: JSON.stringify({
       eventType,
@@ -154,9 +154,6 @@
   });
 }
 
-<<<<<<< HEAD
-export function createApplication(identifier, environment, platform, host, filesHost) {
-=======
 export function createApplication(
   identifier,
   environment,
@@ -164,7 +161,6 @@
   host,
   crypto
 ) {
->>>>>>> 087161d4
   const deviceInterface = new WebDeviceInterface(
     setTimeout.bind(window),
     setInterval.bind(window)
@@ -182,7 +178,7 @@
     identifier || `${Math.random()}`,
     [],
     host || getDefaultHost(),
-    filesHost || getDefaultFilesHost(),
+    getDefaultFilesHost(),
     getAppVersion(),
     getDefaultWebSocketUrl()
   );
