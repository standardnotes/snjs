--- conflicted
+++ resolved
@@ -16,9 +16,6 @@
     updated_at: string,
     device_info: string
   },
-<<<<<<< HEAD
   roles: Array<Role>,
-=======
   extensionKey?: string,
->>>>>>> d8a04745
 }