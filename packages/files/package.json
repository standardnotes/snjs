--- conflicted
+++ resolved
@@ -35,16 +35,10 @@
     "preset": "../../node_modules/@standardnotes/config/src/jest.json"
   },
   "dependencies": {
-<<<<<<< HEAD
     "@standardnotes/encryption": "^1.6.10",
-    "@standardnotes/models": "^1.6.10",
-    "@standardnotes/responses": "^1.6.18",
-    "@standardnotes/services": "^1.10.9",
-=======
     "@standardnotes/models": "^1.7.1",
     "@standardnotes/responses": "^1.6.19",
     "@standardnotes/services": "^1.10.11",
->>>>>>> b8bf7ff9
     "@standardnotes/utils": "^1.6.6"
   }
 }