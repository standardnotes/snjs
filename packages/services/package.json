--- conflicted
+++ resolved
@@ -25,21 +25,14 @@
     "test:unit": "jest spec --coverage"
   },
   "dependencies": {
-<<<<<<< HEAD
-    "@standardnotes/applications": "^1.2.6",
-    "@standardnotes/common": "^1.17.0",
-    "@standardnotes/responses": "^1.4.1",
-    "@standardnotes/utils": "^1.4.3",
+    "@standardnotes/applications": "^1.2.7",
+    "@standardnotes/common": "^1.18.0",
+    "@standardnotes/responses": "^1.4.3",
+    "@standardnotes/utils": "^1.4.4",
     "@standardnotes/models": "^1.0.0"
   },
   "peerDependencies": {
     "@standardnotes/payloads": "^1.4.20"
-=======
-    "@standardnotes/applications": "^1.2.7",
-    "@standardnotes/common": "^1.18.0",
-    "@standardnotes/responses": "^1.4.3",
-    "@standardnotes/utils": "^1.4.4"
->>>>>>> 54693247
   },
   "devDependencies": {
     "@standardnotes/config": "^2.2.2",
