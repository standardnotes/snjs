--- conflicted
+++ resolved
@@ -28,8 +28,7 @@
     "@standardnotes/common": "^1.19.8"
   },
   "devDependencies": {
-<<<<<<< HEAD
-    "@standardnotes/config": "^2.4.1",
+    "@standardnotes/config": "^2.4.3",
     "typescript": "^4.5.5",
     "@types/jest": "^27.4.1",
     "jest": "^27.5.1",
@@ -37,9 +36,5 @@
   },
   "jest": {
     "preset": "../../node_modules/@standardnotes/config/src/jest.json"
-=======
-    "@standardnotes/config": "^2.4.3",
-    "typescript": "^4.5.5"
->>>>>>> 44165ded
   }
 }