--- conflicted
+++ resolved
@@ -7,16 +7,6 @@
 import { FeatureIdentifier } from './FeatureIdentifier'
 import featuresFromJson from './features.json'
 
-<<<<<<< HEAD
-import featuresFromJson from './features.json'
-const features: Feature[] = []
-
-type TFeatureItemFromJson = typeof featuresFromJson[0]
-
-const validateFeatureItem = (featureItem: TFeatureItemFromJson) => {
-  const { identifier, contentType, area, flags, dockIcon } = featureItem
-  const permissionNames = Object.values(PermissionName)
-=======
 type TFeatureItemFromJson = typeof featuresFromJson[0]
 
 const features: Feature[] = []
@@ -25,24 +15,17 @@
   const { identifier, permissionName, contentType, area, flags, dockIcon } = featureItem
   const permissionNames = Object.values(PermissionName)
   const featureIdentifiers = Object.values(FeatureIdentifier)
->>>>>>> 8caa49ce
   const contentTypes = Object.values(ContentType)
   const componentArea = Object.values(ComponentArea)
   const flagTypes = Object.values(Flag)
   const dockIconTypes = Object.values(DockIconType)
 
-<<<<<<< HEAD
-  if (!permissionNames.includes(identifier as PermissionName)) {
-    throw Error('Invalid feature identifier')
-  }
-=======
   if (!featureIdentifiers.includes(identifier as FeatureIdentifier)) {
     throw Error('Invalid feature identifier')
   }
   if (!permissionNames.includes(permissionName as PermissionName)) {
     throw Error('Invalid permission name')
   }
->>>>>>> 8caa49ce
   if (!contentTypes.includes(contentType as ContentType)) {
     throw Error('Invalid feature content type')
   }
