import { Migration } from '@Lib/migrations/migration';
import { ChallengeModalTitle, ChallengeStrings, PromptTitles } from './services/api/messages';
import { SNRootKey } from '@Protocol/root_key';
import { assertUnreachable, isNullOrUndefined } from './utils';

export type ChallengeArtifacts = {
  wrappingKey?: SNRootKey
  rootKey?: SNRootKey
}

export enum ChallengeValidation {
  None = 0,
  LocalPasscode = 1,
  AccountPassword = 2,
  Biometric = 3,
  PrivilegesSessionDuration = 4,
}

/** The source of the challenge */
export enum ChallengeReason {
  ApplicationUnlock = 1,
  ResaveRootKey = 2,
  ProtocolUpgrade = 3,
  Migration = 4,
  Custom = 5,
<<<<<<< HEAD
  AccessProtectedNote = 6,
  ImportFile = 7,
  RemovePasscode = 8,
  ChangePasscode = 9,
  ChangeAutolockInterval = 10,
=======
  CreateDecryptedBackupWithProtectedItems = 6,
>>>>>>> 95aebad2
}

/** For mobile */
export enum ChallengeKeyboardType {
  Alphanumeric = 'default',
  Numeric = 'numeric'
}

/**
 * A challenge is a stateless description of what the client needs to provide
 * in order to proceed.
 */
export class Challenge {
  public readonly id = Math.random();

  constructor(
    public readonly prompts: ChallengePrompt[],
    public readonly reason: ChallengeReason,
    public readonly cancelable: boolean,
    public readonly _heading?: string,
    public readonly _subheading?: string,
  ) {
    Object.freeze(this);
  }

  /** Outside of the modal, this is the title of the modal itself */
  get modalTitle(): string {
    switch (this.reason) {
      case ChallengeReason.Migration:
        return ChallengeModalTitle.Migration;
      default:
        return ChallengeModalTitle.Generic;
    }
  }

  /** Inside of the modal, this is the H1 */
  get heading(): string | undefined {
    if (this._heading) {
      return this._heading;
    } else {
      switch (this.reason) {
        case ChallengeReason.ApplicationUnlock:
          return ChallengeStrings.UnlockApplication;
        case ChallengeReason.Migration:
          return ChallengeStrings.EnterLocalPasscode;
        case ChallengeReason.ResaveRootKey:
          return ChallengeStrings.EnterPasscodeForRootResave;
        case ChallengeReason.ProtocolUpgrade:
          return ChallengeStrings.EnterCredentialsForProtocolUpgrade;
<<<<<<< HEAD
        case ChallengeReason.AccessProtectedNote:
          return ChallengeStrings.NoteAccess;
        case ChallengeReason.ImportFile:
          return ChallengeStrings.ImportFile;
        case ChallengeReason.RemovePasscode:
          return ChallengeStrings.RemovePasscode;
        case ChallengeReason.ChangePasscode:
          return ChallengeStrings.ChangePasscode;
        case ChallengeReason.ChangeAutolockInterval:
          return ChallengeStrings.ChangeAutolockInterval;
        case ChallengeReason.Custom:
=======
        case ChallengeReason.CreateDecryptedBackupWithProtectedItems:
          return ChallengeStrings.EnterCredentialsForDecryptedBackupDownload;
        default:
>>>>>>> 95aebad2
          return undefined;
        default:
          return assertUnreachable(this.reason);
      }
    }
  }

  /** Inside of the modal, this is the H2 */
  get subheading(): string | undefined {
    if (this._subheading) {
      return this._subheading;
    }

    switch (this.reason) {
      case ChallengeReason.Migration:
        return ChallengeStrings.EnterPasscodeForMigration;
      default:
        return undefined;
    }
  }

  hasPromptForValidationType(type: ChallengeValidation): boolean {
    for (const prompt of this.prompts) {
      if (prompt.validation === type) {
        return true;
      }
    }
    return false;
  }
}

type ChallengeRawValue = number | string | boolean;

/**
 * A Challenge can have many prompts. Each prompt represents a unique input,
 * such as a text field, or biometric scanner.
 */
export class ChallengePrompt {
  public readonly id = Math.random();
  constructor(
    public readonly validation: ChallengeValidation,
    public readonly _title?: string,
    public readonly placeholder?: string,
    public readonly secureTextEntry = true,
    public readonly keyboardType?: ChallengeKeyboardType,
    public readonly initialValue?: ChallengeRawValue,
  ) {
    Object.freeze(this);
  }

  public get validates(): boolean {
    return this.validation !== ChallengeValidation.None;
  }

  public get title(): string | undefined {
    if (this._title) {
      return this._title;
    }
    switch (this.validation) {
      case ChallengeValidation.AccountPassword:
        return PromptTitles.AccountPassword;
      case ChallengeValidation.Biometric:
        return PromptTitles.Biometrics;
      case ChallengeValidation.LocalPasscode:
        return PromptTitles.LocalPasscode;
      case ChallengeValidation.PrivilegesSessionDuration:
        return PromptTitles.RememberFor;
      default:
        return undefined;
    }
  }
}

export class ChallengeValue {
  constructor(
    public readonly prompt: ChallengePrompt,
    public readonly value: ChallengeRawValue,
  ) {
    Object.freeze(this);
  }
}

export class ChallengeResponse {
  constructor(
    public readonly challenge: Challenge,
    public readonly values: ChallengeValue[],
    public readonly artifacts?: ChallengeArtifacts,
  ) {
    Object.freeze(this);
  }

  getValueForType(type: ChallengeValidation): ChallengeValue {
    const value = this.values.find((value) => value.prompt.validation === type);
    if (isNullOrUndefined(value)) {
      throw Error('Could not find value for validation type ' + type);
    }
    return value;
  }

  getDefaultValue(): ChallengeValue {
    if (this.values.length > 1) {
      throw Error('Attempting to retrieve default response value when more than one value exists');
    }
    return this.values[0];
  }
}<|MERGE_RESOLUTION|>--- conflicted
+++ resolved
@@ -1,7 +1,13 @@
-import { Migration } from '@Lib/migrations/migration';
-import { ChallengeModalTitle, ChallengeStrings, PromptTitles } from './services/api/messages';
+import {
+  ChallengeModalTitle,
+  ChallengeStrings,
+  PromptTitles,
+} from './services/api/messages';
+import {
+  assertUnreachable,
+  isNullOrUndefined,
+} from './utils';
 import { SNRootKey } from '@Protocol/root_key';
-import { assertUnreachable, isNullOrUndefined } from './utils';
 
 export type ChallengeArtifacts = {
   wrappingKey?: SNRootKey
@@ -23,15 +29,12 @@
   ProtocolUpgrade = 3,
   Migration = 4,
   Custom = 5,
-<<<<<<< HEAD
   AccessProtectedNote = 6,
   ImportFile = 7,
   RemovePasscode = 8,
   ChangePasscode = 9,
   ChangeAutolockInterval = 10,
-=======
-  CreateDecryptedBackupWithProtectedItems = 6,
->>>>>>> 95aebad2
+  CreateDecryptedBackupWithProtectedItems = 11,
 }
 
 /** For mobile */
@@ -81,7 +84,6 @@
           return ChallengeStrings.EnterPasscodeForRootResave;
         case ChallengeReason.ProtocolUpgrade:
           return ChallengeStrings.EnterCredentialsForProtocolUpgrade;
-<<<<<<< HEAD
         case ChallengeReason.AccessProtectedNote:
           return ChallengeStrings.NoteAccess;
         case ChallengeReason.ImportFile:
@@ -93,11 +95,8 @@
         case ChallengeReason.ChangeAutolockInterval:
           return ChallengeStrings.ChangeAutolockInterval;
         case ChallengeReason.Custom:
-=======
         case ChallengeReason.CreateDecryptedBackupWithProtectedItems:
           return ChallengeStrings.EnterCredentialsForDecryptedBackupDownload;
-        default:
->>>>>>> 95aebad2
           return undefined;
         default:
           return assertUnreachable(this.reason);
