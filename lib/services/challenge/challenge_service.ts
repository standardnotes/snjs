--- conflicted
+++ resolved
@@ -105,20 +105,9 @@
     }
   }
 
-<<<<<<< HEAD
-  public async promptForPasscode(reason: ChallengeReason): Promise<
-    {
-      passcode: string,
-      canceled: false,
-    } | {
-      canceled: true
-    }
-  > {
-=======
   public async promptForPasscode(
     reason: ChallengeReason,
   ): Promise<string | undefined> {
->>>>>>> 95aebad2
     const challenge = new Challenge(
       [new ChallengePrompt(ChallengeValidation.LocalPasscode)],
       reason,
@@ -126,11 +115,7 @@
     );
     const response = await this.promptForChallengeResponse(challenge);
     if (!response) {
-<<<<<<< HEAD
-      return { canceled: true };
-=======
       return undefined;
->>>>>>> 95aebad2
     }
     const value = response.getValueForType(ChallengeValidation.LocalPasscode);
     return value.value as string;
@@ -150,13 +135,8 @@
       return {};
     }
     if (!passcode) {
-<<<<<<< HEAD
-      const result = await this.promptForPasscode(ChallengeReason.ResaveRootKey);
-      if (result.canceled) {
-=======
       passcode = await this.promptForPasscode(ChallengeReason.ResaveRootKey);
       if (!passcode) {
->>>>>>> 95aebad2
         return { canceled: true };
       }
     }
