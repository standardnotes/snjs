import { SNRootKey } from './../../protocol/root_key';
import { ChallengePrompt } from './../../challenges';
import { SNProtocolService } from "../protocol_service";
import { SNStorageService } from "../storage_service";
import { PureService } from "@Lib/services/pure_service";
import { StorageKey } from "@Lib/storage_keys";
import { StorageValueModes } from "@Services/storage_service";
import {
  Challenge,
  ChallengeResponse,
  ChallengeValidation,
  ChallengeReason,
  ChallengeValue,
  ChallengeArtifacts,
} from "@Lib/challenges";
import { ChallengeOperation } from "./challenge_operation";
import { removeFromArray } from '@Lib/utils';
import { ChallengeStrings } from '../api/messages';

type ChallengeValidationResponse = {
  valid: boolean;
  artifacts?: ChallengeArtifacts;
};

export type ValueCallback = (value: ChallengeValue) => void;

export type ChallengeObserver = {
  onValidValue?: ValueCallback,
  onInvalidValue?: ValueCallback,
  onNonvalidatedSubmit?: (response: ChallengeResponse) => void,
  onComplete?: (response: ChallengeResponse) => void,
  onCancel?: () => void
};

/**
 * The challenge service creates, updates and keeps track of running challenge operations.
 */
export class ChallengeService extends PureService {
  private challengeOperations: Record<string, ChallengeOperation> = {};
  public sendChallenge?: (challenge: Challenge) => void;
  private challengeObservers: Record<string, ChallengeObserver[]> = {}

  constructor(
    private storageService: SNStorageService,
    private protocolService: SNProtocolService
  ) {
    super();
  }

  /** @override */
  public deinit() {
    (this.storageService as any) = undefined;
    (this.protocolService as any) = undefined;
    this.sendChallenge = undefined;
    (this.challengeOperations as any) = undefined;
    (this.challengeObservers as any) = undefined;
    super.deinit();
  }

  /**
   * Resolves when the challenge has been completed.
   * For non-validated challenges, will resolve when the first value is submitted.
   */
  public promptForChallengeResponse(challenge: Challenge) {
    return new Promise<ChallengeResponse | undefined>((resolve) => {
      this.createOrGetChallengeOperation(challenge, resolve);
      this.sendChallenge!(challenge);
    });
  }

  public validateChallengeValue(
    value: ChallengeValue
  ): Promise<ChallengeValidationResponse> {
    switch (value.prompt.validation) {
      case ChallengeValidation.ApplicationPasscode:
        return this.protocolService!.validatePasscode(value.value as string);
      case ChallengeValidation.AccountPassword:
        return this.protocolService!.validateAccountPassword(
          value.value as string
        );
      case ChallengeValidation.Biometric:
        return Promise.resolve({ valid: value.value === true });
      default:
        throw Error(`Unhandled validation mode ${value.prompt.validation}`)
    }
  }

  public async getLaunchChallenge() {
    const prompts = [];
    const hasPasscode = this.protocolService!.hasPasscode();
    if (hasPasscode) {
<<<<<<< HEAD
      prompts.push(new ChallengePrompt(ChallengeValidation.ApplicationPasscode));
=======
      prompts.push(new ChallengePrompt(ChallengeValidation.LocalPasscode, undefined, ChallengeStrings.LocalPasscodePlaceholder));
>>>>>>> 08746110
    }
    const biometricEnabled = await this.hasBiometricsEnabled()
    if (biometricEnabled) {
      prompts.push(new ChallengePrompt(ChallengeValidation.Biometric));
    }
    if (prompts.length > 0) {
      return new Challenge(prompts, ChallengeReason.ApplicationUnlock, false);
    } else {
      return null;
    }
  }

  /**
   * @returns whether the user has successfuly authenticated.
   */
  public async authenticateWithPasswordAndPasscode(
    reason: ChallengeReason
  ): Promise<boolean> {
    const prompts: ChallengePrompt[] = [];
    if (this.protocolService.hasAccount()) {
      prompts.push(new ChallengePrompt(ChallengeValidation.AccountPassword));
    }
    if (this.protocolService.hasPasscode()) {
      prompts.push(
        new ChallengePrompt(ChallengeValidation.ApplicationPasscode)
      );
    }
    if (!prompts.length) {
      return true;
    }

    const response = await this.promptForChallengeResponse(
      new Challenge(
        prompts,
        reason,
        true /** cancelable */
      )
    );
    return response ? true : false;
  }

  public async promptForPasscode(reason: ChallengeReason) {
    const challenge = new Challenge(
      [new ChallengePrompt(ChallengeValidation.ApplicationPasscode)],
      reason,
      true
    );
    const response = await this.promptForChallengeResponse(challenge);
    if (!response) {
      return { canceled: true, passcode: undefined };
    }
    const value = response.getValueForType(ChallengeValidation.ApplicationPasscode);
    return { passcode: value.value as string, canceled: false }
  }

  /**
   * Returns the wrapping key for operations that require resaving the root key
   * (changing the account password, signing in, registering, or upgrading protocol)
   * Returns empty object if no passcode is configured.
   * Otherwise returns {cancled: true} if the operation is canceled, or
   * {wrappingKey} with the result.
   * @param passcode - If the consumer already has access to the passcode,
   * they can pass it here so that the user is not prompted again.
   */
  async getWrappingKeyIfApplicable(passcode?: string) {
    if (!this.protocolService.hasPasscode()) {
      return {};
    }
    if (!passcode) {
      const result = await this.promptForPasscode(
        ChallengeReason.ResaveRootKey
      );
      if (result.canceled) {
        return { canceled: true };
      }
      passcode = result.passcode!;
    }
    const wrappingKey = await this.protocolService!.computeWrappingKey(passcode);
    return { wrappingKey };
  }

  public isPasscodeLocked() {
    return this.protocolService!.rootKeyNeedsUnwrapping();
  }

  public async hasBiometricsEnabled() {
    const biometricsState = await this.storageService!.getValue(
      StorageKey.BiometricsState,
      StorageValueModes.Nonwrapped
    );
    return Boolean(biometricsState);
  }

  public async enableBiometrics() {
    await this.storageService!.setValue(
      StorageKey.BiometricsState,
      true,
      StorageValueModes.Nonwrapped
    );
  }

  public async disableBiometrics() {
    await this.storageService!.setValue(
      StorageKey.BiometricsState,
      false,
      StorageValueModes.Nonwrapped
    );
  }

  public addChallengeObserver(
    challenge: Challenge,
    observer: ChallengeObserver
  ) {
    const observers = this.challengeObservers[challenge.id] || [];
    observers.push(observer);
    this.challengeObservers[challenge.id] = observers;
    return () => {
      removeFromArray(observers, observer);
    }
  }

  private createOrGetChallengeOperation(
    challenge: Challenge,
    resolve: (response: ChallengeResponse | undefined) => void
  ): ChallengeOperation {
    let operation = this.getChallengeOperation(challenge);
    if (!operation) {
      operation = new ChallengeOperation(
        challenge,
        (value: ChallengeValue) => {
          this.onChallengeValidValue(challenge, value);
        },
        (value: ChallengeValue) => {
          this.onChallengeInvalidValue(challenge, value);
        },
        (response: ChallengeResponse) => {
          this.onChallengeNonvalidatedSubmit(challenge, response);
          resolve(response);
        },
        (response: ChallengeResponse) => {
          this.onChallengeComplete(challenge, response);
          resolve(response);
        },
        () => {
          this.onChallengeCancel(challenge);
          resolve(undefined);
        }
      );
      this.challengeOperations[challenge.id] = operation;
    }
    return operation;
  }

  private performOnObservers(challenge: Challenge, perform: (observer: ChallengeObserver) => void) {
    const observers = this.challengeObservers[challenge.id] || [];
    for (const observer of observers) {
      perform(observer);
    }
  }

  private onChallengeValidValue(challenge: Challenge, value: ChallengeValue) {
    this.performOnObservers(challenge, (observer) => {
      observer.onValidValue?.(value);
    })
  }

  private onChallengeInvalidValue(challenge: Challenge, value: ChallengeValue) {
    this.performOnObservers(challenge, (observer) => {
      observer.onInvalidValue?.(value);
    })
  }

  private onChallengeNonvalidatedSubmit(challenge: Challenge, response: ChallengeResponse) {
    this.performOnObservers(challenge, (observer) => {
      observer.onNonvalidatedSubmit?.(response);
    })
  }

  private onChallengeComplete(challenge: Challenge, response: ChallengeResponse) {
    this.performOnObservers(challenge, (observer) => {
      observer.onComplete?.(response);
    })
  }

  private onChallengeCancel(challenge: Challenge) {
    this.performOnObservers(challenge, (observer) => {
      observer.onCancel?.();
    })
  }

  private getChallengeOperation(challenge: Challenge) {
    return this.challengeOperations[challenge.id];
  }

  private deleteChallengeOperation(operation: ChallengeOperation) {
    delete this.challengeOperations[operation.challenge.id];
  }

  public cancelChallenge(challenge: Challenge) {
    const operation = this.challengeOperations[challenge.id];
    operation.cancel();
    this.deleteChallengeOperation(operation);
  }

  public completeChallenge(challenge: Challenge) {
    const operation = this.challengeOperations[challenge.id];
    operation.complete();
    this.deleteChallengeOperation(operation);
  }

  public async submitValuesForChallenge(
    challenge: Challenge,
    values: ChallengeValue[]
  ) {
    if (values.length === 0) {
      throw Error("Attempting to submit 0 values for challenge");
    }
    for (const value of values) {
      if (!value.prompt.validates) {
        const operation = this.getChallengeOperation(challenge);
        operation.addNonvalidatedValue(value);
      } else {
        const { valid, artifacts } = await this.validateChallengeValue(value);
        this.setValidationStatusForChallenge(
          challenge,
          value,
          valid,
          artifacts
        );
      }
    }
  }

  public setValidationStatusForChallenge(
    challenge: Challenge,
    value: ChallengeValue,
    valid: boolean,
    artifacts?: ChallengeArtifacts
  ) {
    const operation = this.getChallengeOperation(challenge);
    operation.setValueStatus(value, valid, artifacts);
    if (operation.isFinished()) {
      this.deleteChallengeOperation(operation);
      delete this.challengeObservers[operation.challenge.id];
    }
  }
}<|MERGE_RESOLUTION|>--- conflicted
+++ resolved
@@ -72,7 +72,7 @@
     value: ChallengeValue
   ): Promise<ChallengeValidationResponse> {
     switch (value.prompt.validation) {
-      case ChallengeValidation.ApplicationPasscode:
+      case ChallengeValidation.LocalPasscode:
         return this.protocolService!.validatePasscode(value.value as string);
       case ChallengeValidation.AccountPassword:
         return this.protocolService!.validateAccountPassword(
@@ -89,11 +89,7 @@
     const prompts = [];
     const hasPasscode = this.protocolService!.hasPasscode();
     if (hasPasscode) {
-<<<<<<< HEAD
-      prompts.push(new ChallengePrompt(ChallengeValidation.ApplicationPasscode));
-=======
       prompts.push(new ChallengePrompt(ChallengeValidation.LocalPasscode, undefined, ChallengeStrings.LocalPasscodePlaceholder));
->>>>>>> 08746110
     }
     const biometricEnabled = await this.hasBiometricsEnabled()
     if (biometricEnabled) {
@@ -106,46 +102,17 @@
     }
   }
 
-  /**
-   * @returns whether the user has successfuly authenticated.
-   */
-  public async authenticateWithPasswordAndPasscode(
-    reason: ChallengeReason
-  ): Promise<boolean> {
-    const prompts: ChallengePrompt[] = [];
-    if (this.protocolService.hasAccount()) {
-      prompts.push(new ChallengePrompt(ChallengeValidation.AccountPassword));
-    }
-    if (this.protocolService.hasPasscode()) {
-      prompts.push(
-        new ChallengePrompt(ChallengeValidation.ApplicationPasscode)
-      );
-    }
-    if (!prompts.length) {
-      return true;
-    }
-
-    const response = await this.promptForChallengeResponse(
-      new Challenge(
-        prompts,
-        reason,
-        true /** cancelable */
-      )
-    );
-    return response ? true : false;
-  }
-
-  public async promptForPasscode(reason: ChallengeReason) {
+  public async promptForPasscode() {
     const challenge = new Challenge(
-      [new ChallengePrompt(ChallengeValidation.ApplicationPasscode)],
-      reason,
+      [new ChallengePrompt(ChallengeValidation.LocalPasscode)],
+      ChallengeReason.ResaveRootKey,
       true
     );
     const response = await this.promptForChallengeResponse(challenge);
     if (!response) {
       return { canceled: true, passcode: undefined };
     }
-    const value = response.getValueForType(ChallengeValidation.ApplicationPasscode);
+    const value = response.getValueForType(ChallengeValidation.LocalPasscode);
     return { passcode: value.value as string, canceled: false }
   }
 
@@ -163,9 +130,7 @@
       return {};
     }
     if (!passcode) {
-      const result = await this.promptForPasscode(
-        ChallengeReason.ResaveRootKey
-      );
+      const result = await this.promptForPasscode();
       if (result.canceled) {
         return { canceled: true };
       }
