import { KeyParamsOrigination, SNRootKeyParams } from './../../protocol/key_params';
import { ProtocolVersion } from '@Protocol/versions';
export const API_MESSAGE_GENERIC_INVALID_LOGIN = 'A server error occurred while trying to sign in. Please try again.';
export const API_MESSAGE_GENERIC_REGISTRATION_FAIL = 'A server error occurred while trying to register. Please try again.';
export const API_MESSAGE_GENERIC_CHANGE_PW_FAIL = `Something went wrong while changing your password. Your password was not changed. Please try again.`;
export const API_MESSAGE_GENERIC_SYNC_FAIL = 'Could not connect to server.';

export const API_MESSAGE_REGISTRATION_IN_PROGRESS = 'An existing registration request is already in progress.';
export const API_MESSAGE_LOGIN_IN_PROGRESS = 'An existing sign in request is already in progress.';
export const API_MESSAGE_CHANGE_PW_IN_PROGRESS = 'An existing change password request is already in progress.';

export const API_MESSAGE_FALLBACK_LOGIN_FAIL = 'Invalid email or password.';

export const API_MESSAGE_GENERIC_TOKEN_REFRESH_FAIL = `A server error occurred while trying to refresh your session. Please try again.`;

export const API_MESSAGE_TOKEN_REFRESH_IN_PROGRESS = `Your account session is being renewed with the server. Please try your request again.`;

export const API_MESSAGE_INVALID_SESSION = 'Please sign in to an account in order to continue with your request.';

export const UNSUPPORTED_PROTOCOL_VERSION = `This version of the application does not support your newer account type. Please upgrade to the latest version of Standard Notes to sign in.`;

export const EXPIRED_PROTOCOL_VERSION = `The protocol version associated with your account is outdated and no longer supported by this application. Please visit standardnotes.org/help/security for more information.`;

export const OUTDATED_PROTOCOL_VERSION = `The encryption version for your account is outdated and requires upgrade. You may proceed with login, but are advised to perform a security update using the web or desktop application. Please visit standardnotes.org/help/security for more information.`;

export const UNSUPPORTED_KEY_DERIVATION = `Your account was created on a platform with higher security capabilities than this browser supports. If we attempted to generate your login keys here, it would take hours. Please use a browser with more up to date security capabilities, like Google Chrome or Firefox, to log in.`;

export const INVALID_PASSWORD_COST = `Unable to sign in due to insecure password parameters. Please visit standardnotes.org/help/security for more information.`;
export const INVALID_PASSWORD = `Invalid password.`;

export const OUTDATED_PROTOCOL_ALERT_TITLE = 'Update Recommended';
export const OUTDATED_PROTOCOL_ALERT_IGNORE = 'Sign In';
export const UPGRADING_ENCRYPTION = `Upgrading your account's encryption version…`;

export const SETTING_PASSCODE = `Setting passcode…`;
export const CHANGING_PASSCODE = `Changing passcode…`;
export const REMOVING_PASSCODE = `Removing passcode…`;

export const DO_NOT_CLOSE_APPLICATION = 'Do not close the application until this process completes.';

export const UNKNOWN_ERROR = 'Unknown error.';

export function InsufficientPasswordMessage(minimum: number) {
  return `Your password must be at least ${minimum} characters in length. For your security, please choose a longer password or, ideally, a passphrase, and try again.`;
}

export function StrictSignInFailed(current: ProtocolVersion, latest: ProtocolVersion) {
  return `Strict Sign In has refused the server's sign-in parameters. The latest account version is ${latest}, but the server is reporting a version of ${current} for your account. If you'd like to proceed with sign in anyway, please disable Strict Sign In and try again.`;
}

export const UNSUPPORTED_BACKUP_FILE_VERSION = `This backup file was created using a newer version of the application and cannot be imported here. Please update your application and try again.`;
export const BACKUP_FILE_MORE_RECENT_THAN_ACCOUNT = `This backup file was created using a newer encryption version than your account's. Please run the available encryption upgrade and try again.`;

export const PasswordChangeStrings = {
  PasscodeRequired: 'Your passcode is required to process your password change.',
  Failed: 'Unable to change your password due to a sync error. Please try again.',
}

export const RegisterStrings = {
  PasscodeRequired: 'Your passcode is required in order to register for an account.',
}

export const SignInStrings = {
  PasscodeRequired: 'Your passcode is required in order to sign in to your account.',
  IncorrectMfa: 'Incorrect two-factor authentication code. Please try again.',
  SignInCanceledMissingMfa: 'Your sign in request has been canceled.'
}

export const ProtocolUpgradeStrings = {
  SuccessAccount: "Your encryption version has been successfully upgraded. You may be asked to enter your credentials again on other devices you're signed into.",
  SuccessPasscodeOnly: "Your encryption version has been successfully upgraded.",
  Fail: "Unable to upgrade encryption version. Please try again.",
  UpgradingPasscode: 'Upgrading local encryption...'
}

export const KeyRecoveryStrings = {
  KeyRecoveryLoginFlowPrompt: (keyParams: SNRootKeyParams) => {
    const dateString = keyParams.createdDate?.toLocaleString();
    switch(keyParams.origination) {
      case KeyParamsOrigination.EmailChange:
        return `Enter your account password as it was when you changed your email on ${dateString}.`
      case KeyParamsOrigination.PasswordChange:
        return `Enter your account password after it was changed on ${dateString}.`
      case KeyParamsOrigination.Registration:
        return `Enter your account password as it was when you registered ${dateString}.`
      case KeyParamsOrigination.ProtocolUpgrade:
        return `Enter your account password as it was when you upgraded your encryption version on ${dateString}.`
      case KeyParamsOrigination.PasscodeChange:
        return `Enter your application passcode after it was changed on ${dateString}.`
      case KeyParamsOrigination.PasscodeCreate:
        return `Enter your application passcode as it was when you created it on ${dateString}.`
      default:
        throw Error('Unhandled KeyParamsOrigination case for KeyRecoveryLoginFlowPrompt');
    }
  },
  KeyRecoveryLoginFlowReason: 'Your account password is required to revalidate your session.',
  KeyRecoveryLoginFlowInvalidPassword: 'Incorrect credentials entered. Please try again.',
  KeyRecoveryRootKeyReplaced: 'Your credentials have successfully been updated.',
  KeyRecoveryPasscodeRequiredTitle: 'Passcode Required',
  KeyRecoveryPasscodeRequiredText: 'You must enter your passcode in order to save your new credentials.',
  KeyRecoveryPasswordRequired: 'Your account password is required to recover an encryption key.',
  KeyRecoveryKeyRecovered: 'Your key has successfully been recovered.',
  KeyRecoveryUnableToRecover: 'Unable to recover your key with the attempted password. Please try again.',
}

export const ChallengeModalTitle = {
  Generic: 'Authentication Required',
  Migration: 'Storage Update'
}

export const SessionStrings = {
  EnterEmailAndPassword: 'Please enter your account email and password.',
  RecoverSession(email?: string) {
    return email
      ? `Your credentials are needed for ${email} to refresh your session with the server.`
      : `Your credentials are needed to refresh your session with the server.`;
  },
  SessionRestored: 'Your session has been successfully restored.',
  EnterMfa: 'Please enter your two-factor authentication code.',
  MfaInputPlaceholder: 'Two-factor authentication code',
  EmailInputPlaceholder: 'Email',
  PasswordInputPlaceholder: 'Password',
  KeychainRecoveryErrorTitle: 'Invalid Credentials',
  KeychainRecoveryError: 'The email or password you entered is incorrect.\n\nPlease note that this sign-in request is made against the default server. If you are using a custom server, you must uninstall the app then reinstall, and sign back into your account.'
}

export const ChallengeStrings = {
  UnlockApplication: 'Authentication is required to unlock the application',
  EnterAccountPassword: 'Enter your account password',
  EnterLocalPasscode: 'Enter your application passcode',
  EnterPasscodeForMigration: 'Your application passcode is required to perform an upgrade of your local data storage structure.',
  EnterPasscodeForRootResave: 'Enter your application passcode to continue',
  EnterCredentialsForProtocolUpgrade: 'Enter your credentials to perform encryption upgrade',
  EnterCredentialsForDecryptedBackupDownload: 'Enter your credentials to download a decrypted backup',
  AccountPasswordPlaceholder: 'Account Password',
  LocalPasscodePlaceholder: 'Application Passcode',
}

export const PromptTitles = {
  AccountPassword: 'Account Password',
  LocalPasscode: 'Application Passcode',
  Biometrics: 'Biometrics',
}

export const ErrorAlertStrings = {
  MissingSessionTitle: 'Missing Session',
  MissingSessionBody: 'We were unable to load your server session. This represents an inconsistency with your application state. Please take an opportunity to backup your data, then sign out and sign back in to resolve this issue.',

  StorageDecryptErrorTitle: 'Storage Error',
  StorageDecryptErrorBody: `We were unable to decrypt your local storage. Please restart the app and try again. If you're unable to resolve this issue, and you have an account, you may try uninstalling the app then reinstalling, then signing back into your account. Otherwise, please contact help@standardnotes.org for support.`,
}

export const KeychainRecoveryStrings = {
  Title: 'Restore Keychain',
  Text: `We've detected that your keychain has been wiped. This can happen when restoring your device from a backup. Please enter your account password to restore your account keys.`
<<<<<<< HEAD
}
=======
}

export const SessionInvalidState = {
  Title: 'Invalid State',
  Text:  "We've detected that your application is in an invalid state, and that changes you make will not be synced to your account. We are continuing to investigate why this may happen, but in the meantime, please sign out and back in to restore proper syncing functionality."
}
>>>>>>> 69adc878
<|MERGE_RESOLUTION|>--- conflicted
+++ resolved
@@ -131,7 +131,6 @@
   EnterPasscodeForMigration: 'Your application passcode is required to perform an upgrade of your local data storage structure.',
   EnterPasscodeForRootResave: 'Enter your application passcode to continue',
   EnterCredentialsForProtocolUpgrade: 'Enter your credentials to perform encryption upgrade',
-  EnterCredentialsForDecryptedBackupDownload: 'Enter your credentials to download a decrypted backup',
   AccountPasswordPlaceholder: 'Account Password',
   LocalPasscodePlaceholder: 'Application Passcode',
 }
@@ -153,13 +152,9 @@
 export const KeychainRecoveryStrings = {
   Title: 'Restore Keychain',
   Text: `We've detected that your keychain has been wiped. This can happen when restoring your device from a backup. Please enter your account password to restore your account keys.`
-<<<<<<< HEAD
-}
-=======
 }
 
 export const SessionInvalidState = {
   Title: 'Invalid State',
   Text:  "We've detected that your application is in an invalid state, and that changes you make will not be synced to your account. We are continuing to investigate why this may happen, but in the meantime, please sign out and back in to restore proper syncing functionality."
 }
->>>>>>> 69adc878
