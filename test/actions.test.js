--- conflicted
+++ resolved
@@ -358,13 +358,8 @@
       expect(Object.keys(actionResponse)).to.have.members([
         'item',
         'status',
-<<<<<<< HEAD
         'data',
-        'auth_params'
-=======
-        'object',
         'auth_params',
->>>>>>> f2ec366d
       ]);
     });
 
