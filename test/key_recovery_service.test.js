--- conflicted
+++ resolved
@@ -9,21 +9,13 @@
 
   beforeEach(async function () {
     localStorage.clear();
-<<<<<<< HEAD
     this.email = Factory.generateUuid();
     this.password = Factory.generateUuid();
-  });
-
-  after(async function () {
-=======
-    this.email = Uuid.GenerateUuidSynchronously();
-    this.password = Uuid.GenerateUuidSynchronously();
   });
 
   afterEach(function () {
     this.application?.deinit();
     this.application = null;
->>>>>>> 19881997
     localStorage.clear();
   });
 
