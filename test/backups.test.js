--- conflicted
+++ resolved
@@ -65,7 +65,6 @@
     expect(data.items.length).to.equal(2); /** Minus itemsKey */
   });
 
-<<<<<<< HEAD
   it('passcode + account backup file should have correct number of items', async function () {
     this.timeout(10000);
     await this.application.register(this.email, this.password);
@@ -79,10 +78,7 @@
     backupData = await this.application.createBackupFile(
       EncryptionIntent.FileDecrypted
     );
-    expect(backupData.items.length).to.equal(2); /** minux itemsKey */
-=======
     expect(backupData.items.length).to.equal(BASE_ITEM_COUNT);
->>>>>>> 2776558a
   });
 
   it('backup file item should have correct fields', async function () {
@@ -147,7 +143,6 @@
       EncryptionIntent.FileDecrypted
     );
 
-<<<<<<< HEAD
     expect(backupData.items.length).to.equal(2);
   });
 
@@ -202,8 +197,6 @@
       error = e;
     }
     expect(error).to.be.ok;
-=======
     expect(backupData.items.length).to.equal(BASE_ITEM_COUNT);
->>>>>>> 2776558a
   });
 });