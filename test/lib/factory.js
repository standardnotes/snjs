--- conflicted
+++ resolved
@@ -95,13 +95,8 @@
     },
     identifier || `${Math.random()}`,
     [],
-<<<<<<< HEAD
-    getDefaultHost(),
     getDefaultHost(),
     getDefaultWebSocketUrl(),
-=======
-    getDefaultHost()
->>>>>>> 5446373a
   );
 }
 
