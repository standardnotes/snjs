--- conflicted
+++ resolved
@@ -644,13 +644,8 @@
     }),
       await app2.signIn(this.email, this.password);
 
-<<<<<<< HEAD
     const { data: sessions } = await this.application.getSessions();
-    const app2session = sessions.find(session => !session.current);
-=======
-    const sessions = await this.application.getSessions();
     const app2session = sessions.find((session) => !session.current);
->>>>>>> f2ec366d
     await this.application.revokeSession(app2session.uuid);
     void app2.sync();
     /** Wait for app2 to deinit */
