--- conflicted
+++ resolved
@@ -1,10 +1,6 @@
 {
   "name": "@standardnotes/snjs",
-<<<<<<< HEAD
-  "version": "2.0.24",
-=======
   "version": "2.0.25",
->>>>>>> 69adc878
   "engines": {
     "node": ">=14.0.0 <15.0.0"
   },
